--- conflicted
+++ resolved
@@ -30,7 +30,6 @@
 
     println!("cargo:info=Protobuf compilation completed successfully");
 
-<<<<<<< HEAD
     // Only regenerate if proto files change
     println!("cargo:rerun-if-changed=src/mesh/proto/gossip.proto");
 
@@ -41,7 +40,7 @@
         .compile_protos(&["src/mesh/proto/gossip.proto"], &["src/mesh/proto"])?;
 
     println!("cargo:info=Protobuf compilation completed successfully");
-=======
+
     // Read version and project name from pyproject.toml with fallback
     let version =
         read_field_from_pyproject("version").unwrap_or_else(|_| DEFAULT_VERSION.to_string());
@@ -90,7 +89,6 @@
         "debug"
     };
     println!("cargo:rustc-env=SGL_ROUTER_BUILD_MODE={}", build_mode);
->>>>>>> 0825d7f4
 
     Ok(())
 }
