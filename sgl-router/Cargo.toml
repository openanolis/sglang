--- conflicted
+++ resolved
@@ -129,11 +129,8 @@
 portpicker = "0.1"
 tempfile = "3.8"
 lazy_static = "1.4"
-<<<<<<< HEAD
 wasm-encoder = "0.242"
-=======
 npyz = { version = "0.8", features = ["npz"] }  # For reading numpy .npz files in golden tests
->>>>>>> 41429a8c
 
 [[bench]]
 name = "request_processing"
