"""
Multi-modality utils
"""

import hashlib
import pickle
from abc import abstractmethod
from typing import Any, Callable, Dict, List, Literal, Optional, Tuple

import numpy as np
import torch
from torch import nn

from sglang.srt.layers.multimodal import gpu_tensor_hash
from sglang.srt.managers.schedule_batch import (
    CudaIpcTensorTransportProxy,
    Modality,
    MultimodalDataItem,
    MultimodalInputs,
)
from sglang.srt.mem_cache.multimodal_cache import MultiModalStaticCache
from sglang.srt.model_executor.forward_batch_info import ForwardBatch
from sglang.srt.server_args import get_global_server_args
from sglang.srt.utils import flatten_nested_list, is_npu, print_warning_once
from sglang.utils import logger

_is_npu = is_npu()

# NOTE: Using the shared logger from sglang.utils instead of creating a module-specific logger
# to ensure consistent logging behavior across the codebase. This prevents issues with log
# propagation that can cause some log messages (like 'server is fired up') to not appear
# in the console when multimodal support is enabled.

# TODO(mick): nccl
# cuda_ipc: for intranode tensor sharing
TensorTransportMode = Literal["cuda_ipc", "auto", "default"]


class TransportProxyTensor(torch.Tensor):
    """
    A convenient torch.Tensor subclass that carries extra metadata and supports
    efficient inter-process communications
    """

    @staticmethod
    def __new__(
        cls,
        data: torch.Tensor,
        name: Optional[str] = None,
        fields: Optional[Dict[str, Any]] = None,
        transport_mode: TensorTransportMode = "default",
        *args,
        **kwargs,
    ):

        if not isinstance(data, torch.Tensor):
            raise TypeError(
                f"Input 'data' must be a torch.Tensor, but got {type(data)}"
            )

        instance = data.as_subclass(cls)

        instance._metadata = {
            "name": name,
            "fields": fields if fields is not None else {},
            "transport_mode": transport_mode,
        }

        return instance

    def __getstate__(self):
        """
        Called during pickling. Implements the serialization logic.
        """
        # acquire all serialize metadata from _metadata
        state = {
            "metadata": self._metadata,
            "tensor_data": None,
            "ipc_extra": None,
        }
        transport_mode = self._metadata.get("transport_mode", "default")

        if transport_mode == "cuda_ipc" and self.is_cuda:
            try:
                storage = self.untyped_storage()
                handle = storage._share_cuda_()

                state["ipc_extra"] = {
                    "handle": handle,
                    "shape": self.shape,
                    "dtype": self.dtype,
                    "stride": self.stride(),
                    "device_index": self.device.index,
                    "storage_offset": self.storage_offset(),
                }
                state["tensor_data"] = None
            except Exception as e:
                # Failed to get CUDA IPC handle (possibly tp). Falling back to default transport.
                state["metadata"]["transport_mode"] = "default"
                state["tensor_data"] = self.as_subclass(torch.Tensor)
        else:
            state["metadata"]["transport_mode"] = "default"
            state["tensor_data"] = self.as_subclass(torch.Tensor)

        return state

    def __setstate__(self, state: Dict[str, Any]):
        """
        Called during unpickling. Implements the deserialization logic.
        """
        self._metadata = state["metadata"]

        transport_mode = self._metadata.get("transport_mode", "default")

        if transport_mode == "cuda_ipc" and state["ipc_extra"] is not None:
            ipc_extra = state["ipc_extra"]
            handle, shape, dtype, stride, source_device_index, s_offset = (
                ipc_extra["handle"],
                ipc_extra["shape"],
                ipc_extra["dtype"],
                ipc_extra["stride"],
                ipc_extra["device_index"],
                ipc_extra["storage_offset"],
            )

            try:
                target_device = torch.device(f"cuda:{source_device_index}")
                with torch.cuda.device(target_device):
                    storage = torch.UntypedStorage._new_shared_cuda(*handle)
                    reconstructed_tensor = torch.empty(
                        0, dtype=dtype, device=target_device
                    ).set_(storage, storage_offset=s_offset, size=shape, stride=stride)
                    self.set_(reconstructed_tensor)
            except Exception as e:
                print(f"Error: Failed to deserialize from CUDA IPC handle ({e}).")
                raise e

        elif state["tensor_data"] is not None:
            self.set_(state["tensor_data"])
        else:
            raise pickle.UnpicklingError(
                "Invalid state for TransportProxyTensor: no tensor data found."
            )

    @property
    def name(self) -> Optional[str]:
        return self._metadata.get("name")

    @property
    def fields(self) -> Dict[str, Any]:
        return self._metadata.get("fields", {})

    @property
    def transport_mode(self) -> TensorTransportMode:
        return self._metadata.get("transport_mode", "default")


class MultiModalityDataPaddingPattern:
    """
    Data tokens (like image tokens) often need special handling during padding
    to maintain model compatibility. This class provides the interface for
    implementing different padding strategies for data tokens
    """

    @abstractmethod
    def pad_input_tokens(
        self, input_ids: List[int], mm_inputs: MultimodalInputs
    ) -> List[int]:
        """
        Pad the input ids sequence containing data tokens, and replace them with pad_values
        """
        pass


class MultiModalityDataPaddingPatternTokenPairs(MultiModalityDataPaddingPattern):
    """In this pattern, data tokens should be enclosed by special token pairs (e.g. <image>...</image>, data_token_pairs)

    The padded value in a region enclosed by a token pair with be the same one, as the MultimodalDataItem's pad value

    This strategy should be applied when data content is marked by start/end token pairs in the input sequence.
    """

    def __init__(
        self,
        data_token_pairs: Optional[List[Tuple[int, int]]],
        data_start_token_ids: Optional[List[int]] = None,
    ) -> None:
        """

        Args:
            data_start_token_ids marks the start of a single multimodal data
            See Minicpmo's slice_start_id for example
        """
        self.data_token_id_pairs = data_token_pairs
        self.data_start_token_ids = data_start_token_ids or [
            s for s, _e in data_token_pairs
        ]

    def pad_input_tokens(
        self, input_ids: List[int], mm_inputs: MultimodalInputs
    ) -> List[int]:
        """
        This function will replace the data-tokens in between with pad_values accordingly
        """
        pad_values = [item.pad_value for item in mm_inputs.mm_items]
        data_token_pairs = self.data_token_id_pairs
        mm_inputs.data_offsets = []
        if data_token_pairs is None:
            data_token_pairs = [mm_inputs.im_start_id, mm_inputs.im_end_id]
        if data_token_pairs is None:
            print_warning_once(
                "No data_token_pairs provided, RadixAttention might be influenced."
            )
            return input_ids
        start_token_ids = {s for s, _e in data_token_pairs}
        end_tokens_ids = {e for _s, e in data_token_pairs}

        padded_ids = []
        last_idx = 0
        data_idx = -1

        start_indices = [i for i, x in enumerate(input_ids) if x in start_token_ids]
        end_indices = [i for i, x in enumerate(input_ids) if x in end_tokens_ids]

        if len(start_indices) != len(end_indices):
            return input_ids

        for start_idx, end_idx in zip(start_indices, end_indices):
            padded_ids.extend(input_ids[last_idx : start_idx + 1])

            if input_ids[start_idx] in self.data_start_token_ids:
                data_idx += 1
                mm_inputs.data_offsets += [start_idx]

            if data_idx >= len(pad_values):
                data_idx = len(pad_values) - 1

            num_tokens = end_idx - start_idx - 1
            pad_value = pad_values[data_idx]
            padded_ids.extend([pad_value] * num_tokens)

            last_idx = end_idx

        padded_ids.extend(input_ids[last_idx:])

        assert len(input_ids) == len(padded_ids), "Length validation fails"
        return padded_ids


class MultiModalityDataPaddingPatternMultimodalTokens(MultiModalityDataPaddingPattern):
    """In this pattern, data tokens should be represented as repetitions of a single token
    e.g. <image><image>....<image>, or <audio><audio>...<audio>
    """

    def pad_input_tokens(
        self, input_ids: List[int], mm_inputs: MultimodalInputs
    ) -> List[int]:
        """
        Replaces multimodal tokens in input_ids with corresponding pad_values from mm_items.
        Each modality (image, audio, video) is handled separately based on its token_id.
        """
        if not input_ids or not mm_inputs.mm_items:
            return input_ids

        input_ids_tensor = torch.as_tensor(input_ids)

        # Create mapping of token_ids to pad_values for each modality
        token_to_pad_mapping = {}

        for item in mm_inputs.mm_items:
            if item.is_image() and mm_inputs.im_token_id is not None:
                token_to_pad_mapping[mm_inputs.im_token_id] = item.pad_value
            elif item.is_audio() and mm_inputs.audio_token_id is not None:
                token_to_pad_mapping[mm_inputs.audio_token_id] = item.pad_value
            elif item.is_video() and mm_inputs.video_token_id is not None:
                token_to_pad_mapping[mm_inputs.video_token_id] = item.pad_value
            else:
                raise ValueError(f"No multimodal token id provided for {item.modality}")

        # Apply replacements for all tokens at once
        for token_id, pad_value in token_to_pad_mapping.items():
            input_ids_tensor[input_ids_tensor == token_id] = pad_value

        ret_input_ids = input_ids_tensor.tolist()
        return ret_input_ids


embedding_cache: Optional[MultiModalStaticCache] = None


def init_mm_embedding_cache(max_size: int = 0):
    global embedding_cache
    embedding_cache = MultiModalStaticCache(max_size)


def get_embedding_chunk(
    embedding: torch.Tensor,
    extend_prefix_len: int,
    extend_seq_len: int,
    items_offset: List[Tuple[int, int]],
) -> Tuple[torch.Tensor, int, int]:
    """
    Extract a chunk of embeddings based on the specified prefix length, sequence length, and offset ranges.

    Args:
        embedding: The full embedding tensor to extract a chunk from
        extend_prefix_len: The starting position (prefix length) for extraction
        extend_seq_len: The number of tokens to extract
        items_offset: List of [start, end] offset ranges for multimodal items in the input sequence

    Returns:
        A tuple containing:
        - The extracted embedding chunk as a tensor
        - The start index used for extraction
        - The end index used for extraction

    Note:
        If there's no overlap between the requested range and the offset ranges,
        an empty tensor is returned with zeros for start and end indices.
    """
    start_index, end_index = 0, 0
    extend_start_index = extend_prefix_len
    extend_end_index = extend_prefix_len + extend_seq_len - 1

    for start, end in items_offset:
        if extend_start_index >= start and extend_start_index <= end:
            start_index += extend_start_index - start
        elif extend_start_index > end:
            start_index += end - start + 1

        if extend_end_index >= start and extend_end_index <= end:
            end_index += extend_end_index - start + 1
        elif extend_end_index > end:
            end_index += end - start + 1
    # some models' embedding is 3-dim, reshape it to 2-dim
    embedding = embedding.reshape(-1, embedding.shape[-1])
    embedding_chunk = embedding[start_index:end_index]
    return embedding_chunk, start_index, end_index


def _get_precomputed_embedding(
    items: List[MultimodalDataItem],
) -> Optional[torch.Tensor]:
    """
    If all items have precomputed_embeddings, return their concatenation.
    If some but not all have precomputed_embeddings, raise NotImplementedError.
    If none have precomputed_embeddings, return None.
    """
    precomputed_embeddings = [item.precomputed_embeddings for item in items]
    if any(feature is not None for feature in precomputed_embeddings):
        if not all(feature is not None for feature in precomputed_embeddings):
            raise NotImplementedError(
                "MM inputs where only some items are precomputed."
            )
        result = torch.concat(precomputed_embeddings)
        # some models embedding is 3-dim, reshape it to 2-dim (similar to get_embedding_chunk)
        result = result.reshape(-1, result.shape[-1])
        return result
    return None


def _get_chunked_prefill_embedding(
    data_embedding_func: Callable[[List[MultimodalDataItem]], torch.Tensor],
    embedding_items: List[MultimodalDataItem],
    items_size: List[int],
    prefix_length: List[int],
    extend_length: List[int],
    items_offset_list: List[List[Tuple[int, int]]],
) -> Optional[torch.Tensor]:
    # Calculate embedding for each request, try to get it from cache to avoid repeated calculation
    embedding_list = []
    # FIXME(Xinyuan): temporary workaround for eagle3, which may have len(items_size) > len(prefix_length)
    max_iterations = min(len(items_size) - 1, len(prefix_length))
    for i in range(max_iterations):
        if items_size[i] == items_size[i + 1]:
            continue
        embedding_items_per_req = embedding_items[items_size[i] : items_size[i + 1]]
        items_offset = items_offset_list[i]
        assert items_offset is not None, items_offset
        # if all items has been prefixed, we do not need to calculate embedding
        if all([offset_end < prefix_length[i] for _, offset_end in items_offset]):
            continue
        item_hashes = [item.hash for item in embedding_items_per_req]
        embedding_items_hash = MultiModalStaticCache.combine_hashes(item_hashes)
        embedding_per_req = embedding_cache.get(item_hashes)
        if embedding_per_req is None:
            embedding_per_req = data_embedding_func(embedding_items_per_req)
            if not embedding_cache.set(embedding_items_hash, embedding_per_req):
                print_warning_once(
                    "Multimodal embedding cache is full. This typically occurs when a single "
                    "embedding exceeds the cache size limit. Consider increasing the "
                    "`SGLANG_VLM_CACHE_SIZE_MB` environment variable or reducing the input "
                    "embedding size."
                )

        embedding_per_req_chunk, _, _ = get_embedding_chunk(
            embedding=embedding_per_req,
            extend_prefix_len=prefix_length[i],
            extend_seq_len=extend_length[i] if i < len(extend_length) else 0,
            items_offset=items_offset,
        )
        embedding_list.append(embedding_per_req_chunk)
    if len(embedding_list) == 0:
        return None
    return torch.concat(embedding_list, dim=0)


def _get_multimodal_mask(
    input_ids: torch.Tensor, placeholder_tensor: torch.Tensor
) -> torch.Tensor:
    return torch.isin(input_ids, placeholder_tensor).unsqueeze(-1)


def _adjust_embedding_length(
    embedding: torch.Tensor,
    mask: torch.Tensor,
    logger,
) -> torch.Tensor:
    num_mm_tokens_in_embedding = embedding.shape[0]
    num_mm_tokens_in_input_ids = mask.sum().item()
    if num_mm_tokens_in_input_ids != num_mm_tokens_in_embedding:
        logger.warning(
            f"Number of tokens in multimodal embedding does not match those in the input text. "
            f"Got {num_mm_tokens_in_input_ids} tokens in the text but {num_mm_tokens_in_embedding} "
            f"tokens from multimodal embeddings."
        )
        if num_mm_tokens_in_input_ids < num_mm_tokens_in_embedding:
            chunked_prefill_size = get_global_server_args().chunked_prefill_size
            if chunked_prefill_size != -1:
                logger.warning(
                    "You may want to avoid this issue by raising `chunked_prefill_size`, or disabling chunked prefill"
                )
            # extract from the end: this is a compromise
            if embedding.dim() == 2:
                embedding = embedding[-num_mm_tokens_in_input_ids:, :]
            else:
                num_multimodal = num_mm_tokens_in_input_ids // embedding.shape[0]
                embedding = embedding[-num_multimodal:, :]
        else:
            raise RuntimeError(
                f"Insufficient multimodal embedding length: {num_mm_tokens_in_input_ids=} vs {num_mm_tokens_in_embedding=}. This is an internal error"
            )
    return embedding


def get_embedding_and_mask(
    data_embedding_func: Callable[[List[MultimodalDataItem]], torch.Tensor],
    embedding_items: List[MultimodalDataItem],
    placeholder_tensor: torch.Tensor,
    input_ids: torch.Tensor,
    items_size: List[int],
    prefix_length: List[int],
    extend_length: List[int],
    items_offset_list: List[List[Tuple[int, int]]],
) -> Tuple[torch.Tensor, torch.Tensor]:
    """
    Generate multimodal embeddings and create a mask for identifying their positions in the input sequence.

    Args:
        data_embedding_func: Function that generates embeddings for multimodal items
        embedding_items: List of multimodal items to embed
        placeholder_tensor: Tensor containing token IDs that serve as placeholders for multimodal content
        input_ids: The input token IDs tensor
        items_size: Cumulative sizes of multimodal items per request
        prefix_length: Prefix lengths for each request
        extend_length: Sequence lengths for each request
        items_offset_list: List of offset ranges for multimodal items in each request

    Returns:
        A tuple containing:
        - The generated embeddings tensor
        - A boolean mask tensor indicating where these embeddings should be placed
    """
    # 1. Get embedding
    embedding = _get_precomputed_embedding(embedding_items)
    if embedding is None:
        embedding = _get_chunked_prefill_embedding(
            data_embedding_func,
            embedding_items,
            items_size,
            prefix_length,
            extend_length,
            items_offset_list,
        )
        if embedding is None:
            return None, None
    # 2. Get mask
    if _is_npu:
        torch.npu.current_stream().synchronize()
    special_multimodal_mask = _get_multimodal_mask(input_ids, placeholder_tensor)
    # 3. Adjust embedding length if needed
    embedding = _adjust_embedding_length(embedding, special_multimodal_mask, logger)
    return embedding, special_multimodal_mask


def general_embed_mm_inputs(
    mm_inputs_list: List[MultimodalInputs],
    extend_prefix_lens: List[int],
    extend_seq_lens: List[int],
    input_ids: torch.Tensor,
    input_embedding: nn.Embedding,
    multimodal_model: nn.Module = None,
    data_embedding_func_mapping: Dict[
        Modality, Callable[[List[MultimodalDataItem]], torch.Tensor]
    ] = None,
    placeholder_tokens: dict[Modality, List[int]] = None,
    use_deepstack: Dict[Modality, bool] = {},
) -> Optional[torch.Tensor]:
    """
    Embed multimodal inputs and integrate them with text token embeddings.

    Args:
        mm_inputs_list: List of multimodal inputs to process
        extend_prefix_lens: Prefix lengths for each request
        extend_seq_lens: Sequence lengths for each request
        input_ids: Input token IDs tensor
        input_embedding: Embedding layer for text tokens
        placeholder_tokens: Token IDs for multimodal placeholders (uses pad_values if None)

    Returns:
        Combined embedding tensor with multimodal content integrated
    """
    other_info = {}
    if mm_inputs_list is None:
        return None

    # 1. Calculate the multimodal data which exists in input_ids, with the help of pad_values
    # we assume that multimodal data are represented with its pad_values in input_ids
    item_flatten_list = []
    for mm_inputs in mm_inputs_list:
        item_flatten_list += [item for item in mm_inputs.mm_items if item is not None]

    # deepstack_embeddings: per-modality
    modalities, embeddings, masks, deepstack_embeddings = [], [], [], []

    # 2. Get multimodal embedding separately
    # Try get mm embedding if any
    for modality in Modality.all():
        items = [
            item for item in item_flatten_list if item.is_modality(modality=modality)
        ]
        embedder = (
            None
            if data_embedding_func_mapping is None
            else data_embedding_func_mapping.get(modality, None)
        )
        if embedder is None:
            # "image", "video", etc
            modality_id = modality.name.lower()
            embedder = getattr(multimodal_model, f"get_{modality_id}_feature", None)
        if len(items) != 0:
            assert embedder is not None, f"no embedding method found for {modality}"
            placeholder_tensor = torch.as_tensor(
                [item.pad_value for item in items],
                device=input_ids.device,
            )
            # calculate per request items length offset
            items_size = torch.zeros(len(mm_inputs_list) + 1, dtype=int)
            items_offsets = []
            for i, mm_inputs in enumerate(mm_inputs_list):
                mm_items = [
                    item
                    for item in mm_inputs.mm_items
                    if item.is_modality(modality=modality)
                ]
                items_size[i + 1] = len(mm_items)
                items_offsets.append(
                    flatten_nested_list([item.offsets for item in mm_items])
                )
            items_size = torch.cumsum(items_size, dim=0).tolist()

            embedding, mask = get_embedding_and_mask(
                data_embedding_func=embedder,
                embedding_items=items,
                placeholder_tensor=placeholder_tensor,
                input_ids=input_ids,
                items_size=items_size,
                prefix_length=extend_prefix_lens,
                extend_length=extend_seq_lens,
                items_offset_list=items_offsets,
            )

            if use_deepstack.get(modality, None) and embedding is not None:
                embedding, deepstack_embedding = (
                    multimodal_model.separate_deepstack_embeds(embedding)
                )
                deepstack_embeddings += [deepstack_embedding]
            modalities += [modality]
            embeddings += [embedding]
            masks += [mask]

    # 3. Get input embeddings
    vocab_size = input_embedding.num_embeddings
    # Important: clamp after getting original multimodal regions
    # Clamp input ids. This is because the input_ids for the multimodal tokens are
    # filled with the hash values of the multimodal for the prefix matching in the radix attention.
    # There values are useless because their embeddings will be replaced by vision embeddings anyway.
    input_ids.clamp_(min=0, max=vocab_size - 1)
    inputs_embeds = input_embedding(input_ids)

    # deepstack embedding
    if use_deepstack:
        num_deepstack_embeddings = len(multimodal_model.deepstack_visual_indexes)

        deepstack_embedding_shape = inputs_embeds.shape[:-1] + (
            inputs_embeds.shape[-1] * num_deepstack_embeddings,
        )
        # a zero-filled embedding, with the same length of inputs_embeds, but different hidden_size
        input_deepstack_embeds = torch.zeros(
            deepstack_embedding_shape,
            device=inputs_embeds.device,
            dtype=inputs_embeds.dtype,
        )

        other_info["input_deepstack_embeds"] = input_deepstack_embeds

    # 4. scatter embeddings into input embedding
    for i, modality, embedding, mask in zip(
        range(len(embeddings)), modalities, embeddings, masks
    ):
        if embedding is None or mask is None:
            continue
        # in-place update
        indices = torch.where(mask.squeeze(dim=-1))[0]
        inputs_embeds[indices] = embedding.to(inputs_embeds.device, inputs_embeds.dtype)
        if use_deepstack.get(modality, None):
            input_deepstack_embeds[indices] = deepstack_embeddings[i].to(
                inputs_embeds.device, inputs_embeds.dtype
            )

    return inputs_embeds, other_info


def general_mm_embed_routine(
    input_ids: torch.Tensor,
    forward_batch: ForwardBatch,
    language_model: nn.Module,
    multimodal_model: Optional[nn.Module] = None,
    data_embedding_funcs: Dict[
        Modality, Callable[[List[MultimodalDataItem]], torch.Tensor]
    ] = None,
    placeholder_tokens: Optional[dict[Modality, List[int]]] = None,
    use_deepstack: Dict[Modality, bool] = {},
    **kwargs,
) -> torch.Tensor:
    """
    Process multimodal inputs and forward through language model.

    Args:
        input_ids: Input token IDs tensor
        forward_batch: Batch information for model forward pass
        language_model: Base language model to use
        data_embedding_funcs: A dictionary mapping from modality type to the corresponding embedding function.
        placeholder_tokens: Token IDs for multimodal placeholders
        use_deepstack: Whether to use deepstack embeddings for each modality, default False
        **kwargs: Additional arguments passed to language model

    Returns:
        Hidden states from language model forward pass
    """
    assert hasattr(language_model, "get_input_embeddings")
    embed_tokens = language_model.get_input_embeddings()
    if not hasattr(language_model, "pp_group") or language_model.pp_group.is_first_rank:
        if (
            not forward_batch.forward_mode.is_decode()
            and not forward_batch.forward_mode.is_target_verify()
            and forward_batch.contains_mm_inputs()
        ):
            mm_inputs_list = [
                mm_input for mm_input in forward_batch.mm_inputs if mm_input is not None
            ]
            extend_prefix_lens = [
                prefix_len
                for i, prefix_len in enumerate(forward_batch.extend_prefix_lens_cpu)
                if forward_batch.mm_inputs[i] is not None
            ]
            extend_seq_lens = [
                seq_len
                for i, seq_len in enumerate(forward_batch.extend_seq_lens_cpu)
                if forward_batch.mm_inputs[i] is not None
            ]
<<<<<<< HEAD
            inputs_embeds, other_info = embed_mm_inputs(
=======
            inputs_embeds, other_info = general_embed_mm_inputs(
>>>>>>> f33e5d1e
                mm_inputs_list=mm_inputs_list,
                extend_prefix_lens=extend_prefix_lens,
                extend_seq_lens=extend_seq_lens,
                input_ids=input_ids,
                multimodal_model=multimodal_model,
                input_embedding=embed_tokens,
                data_embedding_func_mapping=data_embedding_funcs,
                placeholder_tokens=placeholder_tokens,
                use_deepstack=use_deepstack,
            )
            # add for qwen3_vl deepstack
            if use_deepstack:
                kwargs["input_deepstack_embeds"] = other_info["input_deepstack_embeds"]
            # once used, mm_inputs is useless, considering chunked-prefill is disabled for multimodal models
            # just being defensive here
            forward_batch.mm_inputs = None
        else:
            inputs_embeds = embed_tokens(input_ids)
    else:
        inputs_embeds = None

    hidden_states = language_model(
        input_ids=None,
        forward_batch=forward_batch,
        input_embeds=inputs_embeds,
        **kwargs,
    )
    return hidden_states


def get_multimodal_data_bounds(
    input_ids: torch.Tensor, pad_values: List[int], token_pairs: List[Tuple[int, int]]
) -> torch.Tensor:
    """
    Returns a tensor indicating the bounds of multimodal data (images, video, audio, etc.)

    Returns:
        [bounds_count, 2]
    """
    # All the multimodal data in the batch should share the same special bound token ids.
    start_tokens = {s for s, _e in token_pairs}
    end_tokens = {e for _s, e in token_pairs}

    assert all(isinstance(t, int) for t in start_tokens)
    assert all(isinstance(t, int) for t in end_tokens)

    start_cond = torch.isin(
        input_ids, torch.as_tensor(start_tokens, device=input_ids.device)
    )
    end_cond = torch.isin(
        input_ids, torch.as_tensor(end_tokens, device=input_ids.device)
    )

    (data_start_tokens,) = torch.where(start_cond)
    (data_end_tokens,) = torch.where(end_cond)

    data_start_tokens_cpu = data_start_tokens.cpu().tolist()
    data_end_tokens_cpu = data_end_tokens.cpu().tolist()

    # the im_start_id sometimes can be cached as prefix, but it is needed for the embedding of the multimodal data
    if len(data_start_tokens_cpu) != len(data_end_tokens_cpu):
        if (
            len(data_start_tokens_cpu) + 1 == len(data_end_tokens_cpu)
            and input_ids[0].item() in pad_values
            and data_end_tokens_cpu
            and data_start_tokens_cpu
            and data_end_tokens_cpu[0] < data_start_tokens_cpu[0]
        ):
            data_start_tokens_cpu.insert(0, 0)
    valid_mm_data_nums = min(len(data_start_tokens_cpu), len(data_end_tokens_cpu))

    if valid_mm_data_nums == 0:
        return torch.zeros((0, 2), device=input_ids.device)

    # Filter out pairs where start_token >= end_token
    valid_pairs = []
    for i in range(valid_mm_data_nums):
        start_token = data_start_tokens_cpu[i]
        end_token = data_end_tokens_cpu[i]
        if start_token < end_token:
            valid_pairs.append((start_token + 1, end_token - 1))

    if not valid_pairs:
        return torch.zeros((0, 2), device=input_ids.device)

    # Convert valid pairs to tensor
    valid_pairs_tensor = torch.as_tensor(valid_pairs, device=input_ids.device)
    return valid_pairs_tensor


def data_hash(data) -> int:
    hash_bytes = hashlib.sha256(data).digest()[:8]
    return int.from_bytes(hash_bytes, byteorder="big", signed=False)


def tensor_hash(tensor_list) -> int:
    """
    hash a tensor or a tensor list
    """
    tensor = tensor_list
    if isinstance(tensor_list, list):
        tensor_list = flatten_nested_list(tensor_list)
        tensor_list = [
            x.flatten() if isinstance(x, torch.Tensor) else x for x in tensor_list
        ]
        tensor = torch.concat(tensor_list)
    if tensor.is_cuda:
        return gpu_tensor_hash(tensor.cuda())
    tensor = tensor.detach().contiguous()

    if tensor.dtype == torch.bfloat16:
        # memoryview() doesn't support PyTorch's BFloat16 dtype
        tensor = tensor.float()

    assert isinstance(tensor, torch.Tensor)
    tensor_cpu = tensor.cpu()

    mv = memoryview(tensor_cpu.numpy())
    return data_hash(mv.tobytes())


def hash_feature(f):
    if isinstance(f, list):
        if isinstance(f[0], torch.Tensor):
            return tensor_hash(f)
        return data_hash(tuple(flatten_nested_list(f)))
    elif isinstance(f, np.ndarray):
        arr = np.ascontiguousarray(f)
        arr_bytes = arr.tobytes()
        return data_hash(arr_bytes)
    elif isinstance(f, torch.Tensor):
        return tensor_hash([f])
    elif isinstance(f, CudaIpcTensorTransportProxy):
        reconstruct_t = f.reconstruct_on_target_device(torch.cuda.current_device())
        return tensor_hash([reconstruct_t])
    return data_hash(f)


def resolve_language_model(multimodal_model: nn.Module) -> Optional[nn.Module]:
    # Qwen2-VL / Qwen3-VL Style
    if hasattr(multimodal_model, "model"):
        lm = getattr(multimodal_model, "model")
        if hasattr(lm, "get_input_embeddings"):
            return lm

    # Llava / OneVision Style
    if hasattr(multimodal_model, "language_model"):
        lm = getattr(multimodal_model, "language_model")
        if hasattr(lm, "get_input_embeddings"):
            return lm

    if hasattr(multimodal_model, "get_input_embeddings"):
        return multimodal_model

    return None


def external_embed_mm_inputs(
    forward_batch: ForwardBatch,
    mm_inputs_list: List[MultimodalInputs],
    extend_prefix_lens: List[int],
    extend_seq_lens: List[int],
    input_ids: torch.Tensor,
    input_embedding: nn.Embedding,
    multimodal_model: nn.Module = None,
    data_embedding_func_mapping: Dict[
        Modality, Callable[[List[MultimodalDataItem]], torch.Tensor]
    ] = None,
) -> Optional[torch.Tensor]:
    """
    Embed multimodal inputs and integrate them with text token embeddings.

    Args:
        mm_inputs_list: List of multimodal inputs to process
        extend_prefix_lens: Prefix lengths for each request
        extend_seq_lens: Sequence lengths for each request
        input_ids: Input token IDs tensor
        input_embedding: Embedding layer for text tokens

    Returns:
        Combined embedding tensor with multimodal content integrated
    """
    if mm_inputs_list is None:
        return None

    # 1. Calculate the multimodal data which exists in input_ids, with the help of pad_values
    # we assume that multimodal data are represented with its pad_values in input_ids
    item_flatten_list = []
    for mm_inputs in mm_inputs_list:
        item_flatten_list += [item for item in mm_inputs.mm_items if item is not None]

    modalities, embeddings, masks = [], [], []

    # 2. Get multimodal embedding separately
    # Try get mm embedding if any
    for modality in Modality.all():
        items = [
            item for item in item_flatten_list if item.is_modality(modality=modality)
        ]
        embedder = (
            None
            if data_embedding_func_mapping is None
            else data_embedding_func_mapping.get(modality, None)
        )
        if embedder is None:
            # "image", "video", etc
            modality_id = modality.name.lower()
            embedder = getattr(multimodal_model, f"get_{modality_id}_feature", None)
        if len(items) != 0:
            assert embedder is not None, f"no embedding method found for {modality}"
            placeholder_tensor = torch.as_tensor(
                [item.pad_value for item in items],
                device=input_ids.device,
            )
            # calculate per request items length offset
            items_size = torch.zeros(len(mm_inputs_list) + 1, dtype=int)
            items_offsets = []
            for i, mm_inputs in enumerate(mm_inputs_list):
                mm_items = [
                    item
                    for item in mm_inputs.mm_items
                    if item.is_modality(modality=modality)
                ]
                items_size[i + 1] = len(mm_items)
                items_offsets.append(
                    flatten_nested_list([item.offsets for item in mm_items])
                )
            items_size = torch.cumsum(items_size, dim=0).tolist()

            embedding, mask = get_embedding_and_mask(
                data_embedding_func=embedder,
                embedding_items=items,
                placeholder_tensor=placeholder_tensor,
                input_ids=input_ids,
                items_size=items_size,
                prefix_length=extend_prefix_lens,
                extend_length=extend_seq_lens,
                items_offset_list=items_offsets,
            )

            modalities += [modality]
            embeddings += [embedding]
            masks += [mask]

    # 3. Get input embeddings
    vocab_size = input_embedding.num_embeddings
    # Important: clamp after getting original multimodal regions
    # Clamp input ids. This is because the input_ids for the multimodal tokens are
    # filled with the hash values of the multimodal for the prefix matching in the radix attention.
    # There values are useless because their embeddings will be replaced by vision embeddings anyway.
    input_ids.clamp_(min=0, max=vocab_size - 1)
    inputs_embeds = input_embedding(input_ids)

    indices = []
    for mask in masks:
        if mask is not None:
            indices.append(torch.where(mask.squeeze(dim=-1))[0])
        else:
            indices.append(None)

    # only for qwen3vl right now,  replace the original use_deepstack with this method.
    if hasattr(multimodal_model, "post_process"):
        embeddings, forward_batch = multimodal_model.post_process(
            inputs_embeds, modalities, embeddings, indices, forward_batch
        )

    # 4. scatter embeddings into input embedding
    for i, modality, embedding, index in zip(
        range(len(embeddings)), modalities, embeddings, indices
    ):
        if embedding is None or index is None:
            continue
        # in-place update
        inputs_embeds[index] = embedding.to(inputs_embeds.device, inputs_embeds.dtype)

    return inputs_embeds, forward_batch


def should_use_external_mm_preprocess(multimodal_model: nn.Module) -> bool:
    """Decide whether we should use our generic "external_mm_preprocess_routine".

    We are adapting VLM for piecewise CUDA graph. Since the encoder's forward
    pass cannot be executed within the model's forward pass, we need to
    precompute image embeddings using the encoder within the model runner.
    For models that have already been adjusted, there is a member called
    should_use_external_mm_preprocess, which is set to True. In practice,
    the external_mm_preprocess_routine function will be called in the
    model_runner.forward_extend to handle multimodal inputs.

    For models that have not yet been adapted, the general_mm_embed_routine
    will still be called in the model class's forward function for processing.

    Current strategy:
        - Llava family (models with vision_tower + multi_modal_projector):
        Their forward already calls general_mm_embed_routine and includes
        built-in multimodal processing. If we run it again in ModelRunner,
        it will conflict with the internal logic, so we skip it here.
        - Others (such as Qwen2-VL / Qwen2.5-VL): use the multimodal
        preprocessing.
    """

    cls_name = multimodal_model.__class__.__name__

    external_mm_preprocess_classes = {
        "Qwen2VLForConditionalGeneration",
        "Qwen2_5_VLForConditionalGeneration",
        "InternVLChatModel",
    }

    return cls_name in external_mm_preprocess_classes


def resolve_external_mm_data_embedding_funcs(
    multimodal_model: nn.Module,
) -> Optional[Dict[Modality, Callable[[List[MultimodalDataItem]], torch.Tensor]]]:
    """
    Resolve the data_embedding_funcs mapping for external_mm_preprocess_routine
    based on the given multimodal model. If this function returns None, the
    external_mm_preprocess_routine will use its internal default behavior
    (for example, for Qwen2_5_VL).

    Resolution order:
        1. If the model exposes external_mm_data_embedding_funcs explicitly,
           adopt it.
        2. TODO: Handle special classes with customized mm_data_embedding_funcs
           (e.g. Qwen3_VL).
        3. If not mapping, return None.
    """

    cls_name = multimodal_model.__class__.__name__

    # High priority: model provides an explicit mapping attribute.
    #    Example in InternVLChatModel.__init__:
    #      self.external_mm_data_embedding_funcs = {
    #          Modality.IMAGE: self.get_image_feature,
    #      }
    if hasattr(multimodal_model, "external_mm_data_embedding_funcs"):
        funcs = getattr(multimodal_model, "external_mm_data_embedding_funcs")
        # Allow an empty dict to mean "no data_embedding_funcs are needed".
        return funcs or None

    # If no mapping is found, return None so that external_mm_preprocess_routine
    # can fall back to its default logic.
    return None


def external_mm_preprocess_routine(
    forward_batch: ForwardBatch,
    multimodal_model: Optional[nn.Module] = None,
    data_embedding_funcs: Dict[
        Modality, Callable[[List[MultimodalDataItem]], torch.Tensor]
    ] = None,
) -> torch.Tensor:
    """
    Process multimodal inputs and forward through language model.
    Args:
        input_ids: Input token IDs tensor
        forward_batch: Batch information for model forward pass
        data_embedding_funcs: A dictionary mapping from modality type to the corresponding embedding function.
        **kwargs: Additional arguments passed to language model
    Returns:
        Hidden states from language model forward pass
    """

    language_model = resolve_language_model(multimodal_model)
    if language_model is None:
        raise ValueError(
            f"Cannot resolve language model from {type(multimodal_model).__name__}. "
            f"Please ensure the model has 'model' or 'language_model' attribute."
        )

    assert hasattr(language_model, "get_input_embeddings")
    embed_tokens = language_model.get_input_embeddings()
    if not hasattr(language_model, "pp_group") or language_model.pp_group.is_first_rank:

        input_ids = forward_batch.input_ids
        if (
            not forward_batch.forward_mode.is_decode()
            and not forward_batch.forward_mode.is_target_verify()
            and forward_batch.contains_mm_inputs()
        ):
            mm_inputs_list = [
                mm_input for mm_input in forward_batch.mm_inputs if mm_input is not None
            ]
            extend_prefix_lens = [
                prefix_len
                for i, prefix_len in enumerate(forward_batch.extend_prefix_lens_cpu)
                if forward_batch.mm_inputs[i] is not None
            ]
            extend_seq_lens = [
                seq_len
                for i, seq_len in enumerate(forward_batch.extend_seq_lens_cpu)
                if forward_batch.mm_inputs[i] is not None
            ]
            input_embeds, forward_batch = external_embed_mm_inputs(
                forward_batch=forward_batch,
                mm_inputs_list=mm_inputs_list,
                extend_prefix_lens=extend_prefix_lens,
                extend_seq_lens=extend_seq_lens,
                input_ids=forward_batch.input_ids,
                multimodal_model=multimodal_model,
                input_embedding=embed_tokens,
                data_embedding_func_mapping=data_embedding_funcs,
            )
            # once used, mm_inputs is useless, considering chunked-prefill is disabled for multimodal models
            # just being defensive here
            forward_batch.mm_inputs = None
        else:
            # NOTE: This may reduce the performance for only-text inputs.
            # Using a fixed-address buffer might be better, though it could be a bit dirty.
            input_embeds = embed_tokens(input_ids)
            # only for qwen3vl
            if getattr(multimodal_model, "use_deepstack", False):
                forward_batch.input_deepstack_embeds = torch.zeros(
                    (
                        len(input_ids),
                        multimodal_model.config.hidden_size
                        * len(multimodal_model.deepstack_visual_indexes),
                    ),
                    device=input_embeds.device,
                    dtype=input_embeds.dtype,
                )

        forward_batch.input_embeds = input_embeds
    else:
        forward_batch.input_embeds = None

    return forward_batch<|MERGE_RESOLUTION|>--- conflicted
+++ resolved
@@ -679,11 +679,7 @@
                 for i, seq_len in enumerate(forward_batch.extend_seq_lens_cpu)
                 if forward_batch.mm_inputs[i] is not None
             ]
-<<<<<<< HEAD
-            inputs_embeds, other_info = embed_mm_inputs(
-=======
             inputs_embeds, other_info = general_embed_mm_inputs(
->>>>>>> f33e5d1e
                 mm_inputs_list=mm_inputs_list,
                 extend_prefix_lens=extend_prefix_lens,
                 extend_seq_lens=extend_seq_lens,
