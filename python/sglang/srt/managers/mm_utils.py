--- conflicted
+++ resolved
@@ -404,30 +404,6 @@
         # if all items has been prefixed, we do not need to calculate embedding
         if all([offset_end < prefix_length[i] for _, offset_end in items_offset]):
             continue
-<<<<<<< HEAD
-        embeddings_for_this_req = []
-        for item in embedding_items_per_req:
-            item_hash = item.hash
-            embedding_per_item = embedding_cache.get(item_hash)
-            if embedding_per_item is None:
-                # Cache miss: compute embedding for the single item
-                embedding_per_item = data_embedding_func([item])
-                if not embedding_cache.put(item_hash, embedding_per_item):
-                    print_warning_once(
-                        "Multimodal embedding cache is full. This typically occurs when a single "
-                        "embedding exceeds the cache size limit. Consider increasing the "
-                        "`SGLANG_VLM_CACHE_SIZE_MB` environment variable or reducing the input "
-                        "embedding size."
-                    )
-
-            embeddings_for_this_req.append(embedding_per_item)
-
-        if not embeddings_for_this_req:
-            continue
-
-        # Concatenate individual embeddings to form the full embedding for the request
-        embedding_per_req = torch.concat(embeddings_for_this_req, dim=0)
-=======
         item_hashes = [item.hash for item in embedding_items_per_req]
         embedding_items_hash = MultiModalStaticCache.combine_hashes(item_hashes)
         embedding_per_req = embedding_cache.get(item_hashes)
@@ -440,7 +416,6 @@
                     "`SGLANG_VLM_CACHE_SIZE_MB` environment variable or reducing the input "
                     "embedding size."
                 )
->>>>>>> 0d4a4184
 
         embedding_per_req_chunk, _, _ = get_embedding_chunk(
             embedding=embedding_per_req,
