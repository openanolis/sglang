# Copyright 2023-2024 SGLang Team
# Licensed under the Apache License, Version 2.0 (the "License");
# you may not use this file except in compliance with the License.
# You may obtain a copy of the License at
#
#     http://www.apache.org/licenses/LICENSE-2.0
#
# Unless required by applicable law or agreed to in writing, software
# distributed under the License is distributed on an "AS IS" BASIS,
# WITHOUT WARRANTIES OR CONDITIONS OF ANY KIND, either express or implied.
# See the License for the specific language governing permissions and
# limitations under the License.
# ==============================================================================
"""A scheduler that manages a tensor parallel GPU worker."""

import faulthandler
import logging
import os
import signal
import sys
import time
from collections import deque
from concurrent import futures
from dataclasses import dataclass
from http import HTTPStatus
from typing import Any, Deque, Dict, List, Optional, Tuple, Union

import psutil
import setproctitle
import torch
import torch.distributed
import zmq
from torch.cuda import Stream as CudaStream
from torch.cuda import StreamContext as CudaStreamContext
from torch.distributed import barrier

from sglang.srt.configs.model_config import ModelConfig
from sglang.srt.constrained.base_grammar_backend import (
    INVALID_GRAMMAR_OBJ,
    create_grammar_backend,
)
from sglang.srt.disaggregation.decode import (
    DecodePreallocQueue,
    DecodeTransferQueue,
    SchedulerDisaggregationDecodeMixin,
)
from sglang.srt.disaggregation.decode_kvcache_offload_manager import (
    DecodeKVCacheOffloadManager,
)
from sglang.srt.disaggregation.prefill import (
    PrefillBootstrapQueue,
    SchedulerDisaggregationPrefillMixin,
)
from sglang.srt.disaggregation.utils import (
    DisaggregationMode,
    MetadataBuffers,
    ReqToMetadataIdxAllocator,
    TransferBackend,
    prepare_abort,
)
from sglang.srt.distributed import get_pp_group, get_world_group
from sglang.srt.dllm.config import DllmConfig
from sglang.srt.environ import envs
from sglang.srt.eplb.expert_distribution import get_global_expert_distribution_recorder
from sglang.srt.layers.dp_attention import compute_dp_attention_world_info
from sglang.srt.layers.moe import initialize_moe_config
from sglang.srt.layers.quantization.fp8_utils import initialize_fp8_gemm_config
from sglang.srt.managers.io_struct import (
    AbortReq,
    BaseBatchReq,
    BaseReq,
    BatchTokenizedEmbeddingReqInput,
    BatchTokenizedGenerateReqInput,
    CheckWeightsReqInput,
    ClearHiCacheReqInput,
    ClearHiCacheReqOutput,
    CloseSessionReqInput,
    ContinueGenerationReqInput,
    DestroyWeightsUpdateGroupReqInput,
    ExpertDistributionReq,
    ExpertDistributionReqOutput,
    ExpertDistributionReqType,
    FlushCacheReqInput,
    FlushCacheReqOutput,
    FreezeGCReq,
    GetInternalStateReq,
    GetInternalStateReqOutput,
    GetLoadReqInput,
    GetWeightsByNameReqInput,
    HealthCheckOutput,
    InitWeightsSendGroupForRemoteInstanceReqInput,
    InitWeightsSendGroupForRemoteInstanceReqOutput,
    InitWeightsUpdateGroupReqInput,
    LoadLoRAAdapterReqInput,
    LoadLoRAAdapterReqOutput,
    OpenSessionReqInput,
    OpenSessionReqOutput,
    PauseGenerationReqInput,
    ProfileReq,
    ReleaseMemoryOccupationReqInput,
    ResumeMemoryOccupationReqInput,
    RpcReqInput,
    RpcReqOutput,
    SendWeightsToRemoteInstanceReqInput,
    SendWeightsToRemoteInstanceReqOutput,
    SetInternalStateReq,
    SetInternalStateReqOutput,
    SlowDownReqInput,
    SlowDownReqOutput,
    TokenizedEmbeddingReqInput,
    TokenizedGenerateReqInput,
    UnloadLoRAAdapterReqInput,
    UnloadLoRAAdapterReqOutput,
    UpdateWeightFromDiskReqInput,
    UpdateWeightsFromDistributedReqInput,
    UpdateWeightsFromIPCReqInput,
    UpdateWeightsFromTensorReqInput,
)
from sglang.srt.managers.mm_utils import init_mm_embedding_cache
from sglang.srt.managers.overlap_utils import FutureMap
from sglang.srt.managers.schedule_batch import (
    FINISH_ABORT,
    ModelWorkerBatch,
    MultimodalInputs,
    Req,
    ScheduleBatch,
)
from sglang.srt.managers.schedule_policy import (
    AddReqResult,
    PrefillAdder,
    SchedulePolicy,
)
from sglang.srt.managers.scheduler_dp_attn_mixin import SchedulerDPAttnMixin
from sglang.srt.managers.scheduler_enhancer import SchedulerEnhancer
from sglang.srt.managers.scheduler_input_blocker import SchedulerInputBlocker
from sglang.srt.managers.scheduler_metrics_mixin import (
    RECORD_STEP_TIME,
    SchedulerMetricsMixin,
)
from sglang.srt.managers.scheduler_output_processor_mixin import (
    SchedulerOutputProcessorMixin,
)
from sglang.srt.managers.scheduler_pp_mixin import SchedulerPPMixin
from sglang.srt.managers.scheduler_profiler_mixin import SchedulerProfilerMixin
from sglang.srt.managers.scheduler_recv_skipper import SchedulerRecvSkipper
from sglang.srt.managers.scheduler_runtime_checker_mixin import (
    SchedulerRuntimeCheckerMixin,
    SchedulerWatchdog,
)
from sglang.srt.managers.scheduler_update_weights_mixin import (
    SchedulerUpdateWeightsMixin,
)
from sglang.srt.managers.session_controller import Session
from sglang.srt.managers.utils import GenerationBatchResult, validate_input_length
from sglang.srt.mem_cache.cache_init_params import CacheInitParams
from sglang.srt.mem_cache.common import release_kv_cache
from sglang.srt.mem_cache.radix_cache import RadixCache
from sglang.srt.model_executor.forward_batch_info import ForwardMode, PPProxyTensors
from sglang.srt.multiplex.multiplexing_mixin import SchedulerMultiplexMixin
from sglang.srt.parser.reasoning_parser import ReasoningParser
from sglang.srt.server_args import PortArgs, ServerArgs, get_global_server_args
from sglang.srt.speculative.spec_info import SpeculativeAlgorithm
from sglang.srt.tracing.trace import process_tracing_init, trace_set_thread_info
from sglang.srt.tracing.trace_metric_wrapper import (
    NullContext,
    RequestStage,
    TraceMetricContext,
    metric_trace_slice_batch,
    trace_event_batch,
)
from sglang.srt.utils import (
    DynamicGradMode,
    broadcast_pyobj,
    configure_gc_logger,
    configure_logger,
    freeze_gc,
    get_available_gpu_memory,
    get_bool_env_var,
    get_int_env_var,
    get_zmq_socket,
    kill_itself_when_parent_died,
    numa_bind_to_node,
    point_to_point_pyobj,
    require_mlp_sync,
    set_gpu_proc_affinity,
    set_random_seed,
    suppress_other_loggers,
)
from sglang.srt.utils.hf_transformers_utils import (
    get_processor,
    get_tokenizer,
    get_tokenizer_from_processor,
)
from sglang.srt.utils.torch_memory_saver_adapter import TorchMemorySaverAdapter
from sglang.utils import TypeBasedDispatcher, get_exception_traceback

logger = logging.getLogger(__name__)

# Test retract decode for debugging purposes
TEST_RETRACT = envs.SGLANG_TEST_RETRACT.get()
TEST_RETRACT_INTERVAL = envs.SGLANG_TEST_RETRACT_INTERVAL.get()
TEST_RETRACT_NO_PREFILL_BS = envs.SGLANG_TEST_RETRACT_NO_PREFILL_BS.get()
SCHEDULER_DECREASE_PREFILL_IDLE = envs.SGLANG_SCHEDULER_DECREASE_PREFILL_IDLE.get()
GRAMMAR_TIMEOUT = float(os.environ.get("SGLANG_GRAMMAR_TIMEOUT", 300))


@dataclass
class EmbeddingBatchResult:
    embeddings: torch.Tensor


class Scheduler(
    SchedulerOutputProcessorMixin,
    SchedulerUpdateWeightsMixin,
    SchedulerProfilerMixin,
    SchedulerMetricsMixin,
    SchedulerDisaggregationDecodeMixin,
    SchedulerDisaggregationPrefillMixin,
    SchedulerMultiplexMixin,
    SchedulerRuntimeCheckerMixin,
    SchedulerPPMixin,
    SchedulerDPAttnMixin,
):
    """A scheduler that manages a tensor parallel GPU worker."""

    def __init__(
        self,
        server_args: ServerArgs,
        port_args: PortArgs,
        gpu_id: int,
        tp_rank: int,
        moe_ep_rank: int,
        pp_rank: int,
        dp_rank: Optional[int],
    ):
        # Parse args
        self.server_args = server_args
        self.tp_rank = tp_rank
        self.moe_ep_rank = moe_ep_rank
        self.pp_rank = pp_rank
        self.dp_rank = dp_rank
        self.tp_size = server_args.tp_size
        self.moe_ep_size = server_args.ep_size
        self.pp_size = server_args.pp_size
        self.dp_size = server_args.dp_size
        self.schedule_policy = server_args.schedule_policy
        self.enable_priority_scheduling = server_args.enable_priority_scheduling
        self.abort_on_priority_when_disabled = (
            server_args.abort_on_priority_when_disabled
        )
        self.schedule_low_priority_values_first = (
            server_args.schedule_low_priority_values_first
        )
        self.priority_scheduling_preemption_threshold = (
            server_args.priority_scheduling_preemption_threshold
        )
        self.enable_lora = server_args.enable_lora
        self.max_loras_per_batch = server_args.max_loras_per_batch
        self.enable_overlap = not server_args.disable_overlap_schedule
        self.enable_pdmux = server_args.enable_pdmux
        self.skip_tokenizer_init = server_args.skip_tokenizer_init
        self.enable_metrics = server_args.enable_metrics
        self.enable_metrics_for_all_schedulers = (
            server_args.enable_metrics_for_all_schedulers
        )
        self.enable_kv_cache_events = bool(
            server_args.kv_events_config and tp_rank == 0
        )
        self.stream_interval = server_args.stream_interval
        self.spec_algorithm = SpeculativeAlgorithm.from_string(
            server_args.speculative_algorithm
        )
        self.gpu_id = gpu_id
        self.page_size = server_args.page_size
        self.enable_hierarchical_cache = server_args.enable_hierarchical_cache
        self.enable_hicache_storage = server_args.hicache_storage_backend is not None
        self.max_recv_per_poll = envs.SGLANG_SCHEDULER_MAX_RECV_PER_POLL.get()

        # Distributed rank info
        self.attn_tp_rank, self.attn_tp_size, self.attn_dp_rank = (
            compute_dp_attention_world_info(
                server_args.enable_dp_attention,
                self.tp_rank,
                self.tp_size,
                self.dp_size,
            )
        )

        # Init model config
        self.model_config = ModelConfig.from_server_args(server_args)

        # Init diffusion LLM config
        self.dllm_config = DllmConfig.from_server_args(server_args)

        # Init inter-process communication
        self.init_sockets(server_args, port_args)

        # Init pdmux context
        if self.enable_pdmux:
            self.init_pdmux()

        # Init tokenizer
        self.init_tokenizer()

        # Init moe config
        self.init_moe_config()

        # Init GEMM config (FP8 GEMM, etc.)
        self.init_gemm_config()

        # Check whether overlap can be enabled
        if not self.is_generation:
            self.enable_overlap = False
            logger.info("Overlap scheduler is disabled for embedding models.")

        # Launch a tensor parallel worker
        from sglang.srt.managers.tp_worker import TpModelWorker

        self.tp_worker = TpModelWorker(
            server_args=server_args,
            gpu_id=gpu_id,
            tp_rank=tp_rank,
            moe_ep_rank=moe_ep_rank,
            pp_rank=pp_rank,
            dp_rank=dp_rank,
            nccl_port=port_args.nccl_port,
        )

        # Launch a draft worker for speculative decoding
        draft_worker_kwargs = dict(
            gpu_id=gpu_id,
            tp_rank=tp_rank,
            moe_ep_rank=moe_ep_rank,
            server_args=server_args,
            nccl_port=port_args.nccl_port,
            target_worker=self.tp_worker,
            dp_rank=dp_rank,
        )

        if server_args.speculative_draft_load_format is not None:
            server_args.load_format = server_args.speculative_draft_load_format
            logger.info(
                f"Using draft model load_format: '{server_args.speculative_draft_load_format}'"
            )

        # Draft workers are looked up via `SpeculativeAlgorithm` registry; new
        # algorithms should register their factory instead of patching this code.
        if self.spec_algorithm.is_eagle():
            draft_worker_kwargs["enable_overlap"] = self.enable_overlap
        self.draft_worker = self.spec_algorithm.create_draft_worker(
            **draft_worker_kwargs
        )

        # Dispatch the model worker
        if self.spec_algorithm.is_none():
            self.model_worker = self.tp_worker
        else:
            self.model_worker = self.draft_worker

        # Get token and memory info from the model worker
        (
            self.max_total_num_tokens,
            self.max_prefill_tokens,
            self.max_running_requests,
            self.max_queued_requests,
            self.max_req_len,
            self.max_req_input_len,
            self.random_seed,
            self.device,
            _,
            _,
            _,
        ) = self.tp_worker.get_worker_info()
        if get_global_server_args().pp_max_micro_batch_size is None:
            get_global_server_args().pp_max_micro_batch_size = max(
                self.max_running_requests // server_args.pp_size, 1
            )

        self.tp_group = self.tp_worker.get_tp_group()
        self.tp_cpu_group = self.tp_group.cpu_group
        self.attn_tp_group = self.tp_worker.get_attention_tp_group()
        self.attn_tp_cpu_group = self.tp_worker.get_attention_tp_cpu_group()
        self.pp_group = get_pp_group()
        self.world_group = get_world_group()

        # With DP attention enabled, the entry rank is attn_tp_rank==0;
        # otherwise the entry rank is TP group local rank 0.
        # For #11910, use the CPU communication group to broadcast VLM Python objects,
        # avoiding any coupling with CUDA streams/devices.
        if self.server_args.enable_dp_attention:
            self.cpu_group = self.attn_tp_cpu_group
            self.entry_rank = self.attn_tp_group.first_rank
            self.is_entry_rank = self.attn_tp_rank == 0
        else:
            self.cpu_group = self.tp_cpu_group
            self.entry_rank = self.tp_group.first_rank
            self.is_entry_rank = self.tp_group.rank_in_group == 0

        self.pad_input_ids_func = self.tp_worker.get_pad_input_ids_func()
        set_random_seed(self.random_seed)

        # Hybrid memory pool
        self.is_hybrid_swa = self.tp_worker.is_hybrid_swa
        self.is_ssm_model = (
            self.tp_worker.model_runner.hybrid_gdn_config is not None
            or self.tp_worker.model_runner.mamba2_config is not None
        )

        if self.is_hybrid_swa:
            self.sliding_window_size = self.tp_worker.sliding_window_size
            self.full_tokens_per_layer, self.swa_tokens_per_layer = (
                self.tp_worker.get_tokens_per_layer_info()
            )

        # Print debug info
        if tp_rank == 0:
            avail_mem = get_available_gpu_memory(
                self.device, self.gpu_id, empty_cache=False
            )
            logger.info(
                f"max_total_num_tokens={self.max_total_num_tokens}, "
                f"chunked_prefill_size={server_args.chunked_prefill_size}, "
                f"max_prefill_tokens={self.max_prefill_tokens}, "
                f"max_running_requests={self.max_running_requests}, "
                f"context_len={self.model_config.context_len}, "
                f"{'available_cpu_mem' if self.device == 'cpu' else 'available_gpu_mem'}={avail_mem:.2f} GB"
            )

        # Init metrics stats
        self.init_metrics(tp_rank, pp_rank, dp_rank)

        # Init cache using the existing memory pool
        self.init_cache_with_memory_pool()

        # Init running status
        self.waiting_queue: List[Req] = []
        # The running decoding batch for continuous batching
        self.running_batch: ScheduleBatch = ScheduleBatch(reqs=[], batch_is_full=False)
        # The current forward batch
        self.cur_batch: Optional[ScheduleBatch] = None
        # The current split prefill batch
        self.split_prefill_batch: Optional[ScheduleBatch] = None
        # The last forward batch
        self.last_batch: Optional[ScheduleBatch] = None
        self.forward_ct = 0
        self.forward_ct_decode = 0
        self.num_generated_tokens = 0
        self.last_prefill_tokens = 0
        self.return_health_check_ct = 0
        self.num_retracted_reqs: int = 0
        self.num_paused_reqs: int = 0
        self.sessions: Dict[str, Session] = {}
        self.default_stream: CudaStream = torch.get_device_module(
            self.device
        ).current_stream()
        if self.device == "cpu":
            self.default_stream.synchronize = lambda: None  # No-op for CPU
        self.forward_sleep_time = None
        self._engine_paused = False

        # Init chunked prefill
        self.chunked_prefill_size = server_args.chunked_prefill_size
        if self.dllm_config is not None:
            # We currently leverage chunked prefill to implement block diffusion
            # for diffusion LLM.
            self.chunked_prefill_size = self.dllm_config.block_size
        if self.chunked_prefill_size <= 0:  # -1 means disable
            self.chunked_prefill_size = None
        self.chunked_req = None
        self.is_mixed_chunk = (
            self.chunked_prefill_size is not None and server_args.enable_mixed_chunk
        )

        self.enable_dynamic_chunking = (
            server_args.enable_dynamic_chunking and self.pp_size > 1
        )

        # Init the dynamic chunking predictor for PP
        if self.enable_dynamic_chunking:
            try:
                self.profile_and_init_predictor()
            except Exception as e:
                logger.warning(
                    f"[PP Dynamic Chunk] Failed to profile prefill latency: {e}. "
                    "Dynamic chunking will be disabled."
                )
                self.enable_dynamic_chunking = False

        # Init the grammar backend for constrained generation
        self.grammar_queue: List[Req] = []
        if not server_args.skip_tokenizer_init:
            self.grammar_backend = create_grammar_backend(
                server_args,
                self.tokenizer,
                self.model_config.vocab_size,
                self.model_config.hf_eos_token_id,
            )
        else:
            self.grammar_backend = None

        # Init schedule policy and new token estimation
        self.policy = SchedulePolicy(
            self.schedule_policy,
            self.tree_cache,
            self.enable_hierarchical_cache,
            self.enable_priority_scheduling,
            self.schedule_low_priority_values_first,
        )
        self.schedule_enhancer = None
        if SCHEDULER_DECREASE_PREFILL_IDLE:
            self.schedule_enhancer = SchedulerEnhancer(
                self.dp_size,
                self.attn_tp_size,
                self.tp_worker,
                self.max_running_requests,
                server_args,
            )
        # Enable preemption for priority scheduling.
        self.try_preemption = self.enable_priority_scheduling
        self.init_new_token_ratio = min(
            envs.SGLANG_INIT_NEW_TOKEN_RATIO.get()
            * server_args.schedule_conservativeness,
            1.0,
        )
        self.min_new_token_ratio = min(
            self.init_new_token_ratio * envs.SGLANG_MIN_NEW_TOKEN_RATIO_FACTOR.get(),
            1.0,
        )
        self.new_token_ratio_decay = (
            self.init_new_token_ratio - self.min_new_token_ratio
        ) / envs.SGLANG_NEW_TOKEN_RATIO_DECAY_STEPS.get()
        self.new_token_ratio = self.init_new_token_ratio

        # Init watchdog thread
        self.watchdog = SchedulerWatchdog(
            self, watchdog_timeout=server_args.watchdog_timeout
        )
        if (x := server_args.soft_watchdog_timeout) is not None:
            self.soft_watchdog = SchedulerWatchdog(self, watchdog_timeout=x, soft=True)

        # Init memory saver, profiler and metric stats
        self.memory_saver_adapter = TorchMemorySaverAdapter.create(
            enable=server_args.enable_memory_saver
        )
        self.offload_tags = set()
        self.init_profiler()
        self.recv_skipper = SchedulerRecvSkipper.maybe_create(server_args)
        self.input_blocker = (
            SchedulerInputBlocker(noop=self.attn_tp_rank != 0)
            if get_bool_env_var("SGLANG_ENABLE_COLOCATED_BATCH_GEN")
            else None
        )

        # Init disaggregation
        self.init_disaggregation()

        if self.enable_kv_cache_events:
            self.init_kv_events(server_args.kv_events_config)

        if envs.SGLANG_LOG_GC.get():
            configure_gc_logger()

        # Init prefill kv split size when deterministic inference is enabled with various attention backends
        self.init_deterministic_inference_config()

        # Init overlap
        self.init_overlap()

        # Init mlp sync flag
        self.require_mlp_sync = require_mlp_sync(server_args)

        # Init request dispatcher
        self._request_dispatcher = TypeBasedDispatcher(
            [
                (TokenizedGenerateReqInput, self.handle_generate_request),
                (TokenizedEmbeddingReqInput, self.handle_embedding_request),
                (BatchTokenizedGenerateReqInput, self.handle_batch_generate_request),
                (BatchTokenizedEmbeddingReqInput, self.handle_batch_embedding_request),
                (FlushCacheReqInput, self.flush_cache_wrapped),
                (ClearHiCacheReqInput, self.clear_hicache_storage_wrapped),
                (AbortReq, self.abort_request),
                (OpenSessionReqInput, self.open_session),
                (CloseSessionReqInput, self.close_session),
                (UpdateWeightFromDiskReqInput, self.update_weights_from_disk),
                (InitWeightsUpdateGroupReqInput, self.init_weights_update_group),
                (DestroyWeightsUpdateGroupReqInput, self.destroy_weights_update_group),
                (
                    InitWeightsSendGroupForRemoteInstanceReqInput,
                    self.init_weights_send_group_for_remote_instance,
                ),
                (
                    SendWeightsToRemoteInstanceReqInput,
                    self.send_weights_to_remote_instance,
                ),
                (
                    UpdateWeightsFromDistributedReqInput,
                    self.update_weights_from_distributed,
                ),
                (UpdateWeightsFromTensorReqInput, self.update_weights_from_tensor),
                (UpdateWeightsFromIPCReqInput, self.update_weights_from_ipc),
                (GetWeightsByNameReqInput, self.get_weights_by_name),
                (ReleaseMemoryOccupationReqInput, self.release_memory_occupation),
                (ResumeMemoryOccupationReqInput, self.resume_memory_occupation),
                (CheckWeightsReqInput, self.check_weights),
                (SlowDownReqInput, self.slow_down),
                (ProfileReq, self.profile),
                (FreezeGCReq, self.handle_freeze_gc),
                (GetInternalStateReq, self.get_internal_state),
                (SetInternalStateReq, self.set_internal_state),
                (RpcReqInput, self.handle_rpc_request),
                (ExpertDistributionReq, self.expert_distribution_handle),
                (LoadLoRAAdapterReqInput, self.load_lora_adapter),
                (UnloadLoRAAdapterReqInput, self.unload_lora_adapter),
                (GetLoadReqInput, self.get_load),
                (PauseGenerationReqInput, self.pause_generation),
                (ContinueGenerationReqInput, self.continue_generation),
            ]
        )

    def init_sockets(self, server_args: ServerArgs, port_args: PortArgs):
        context = zmq.Context(2)
        self.idle_sleeper = None

        class SenderWrapper:
            def __init__(self, socket: zmq.Socket):
                self.socket = socket

            def send_output(
                self,
                output: Union[BaseReq, BaseBatchReq],
                recv_obj: Optional[Union[BaseReq, BaseBatchReq]] = None,
            ):
                if self.socket is None:
                    return

                if (
                    isinstance(recv_obj, BaseReq)
                    and recv_obj.http_worker_ipc is not None
                    and output.http_worker_ipc is None
                ):
                    # handle communicator reqs for multi-http worker case
                    output.http_worker_ipc = recv_obj.http_worker_ipc

                self.socket.send_pyobj(output)

        if self.pp_rank == 0 and self.attn_tp_rank == 0:
            self.recv_from_tokenizer = get_zmq_socket(
                context, zmq.PULL, port_args.scheduler_input_ipc_name, False
            )
            self.recv_from_rpc = get_zmq_socket(
                context, zmq.DEALER, port_args.rpc_ipc_name, False
            )

            send_to_tokenizer = get_zmq_socket(
                context, zmq.PUSH, port_args.tokenizer_ipc_name, False
            )
            if server_args.skip_tokenizer_init:
                # Directly send to the TokenizerManager
                send_to_detokenizer = get_zmq_socket(
                    context, zmq.PUSH, port_args.tokenizer_ipc_name, False
                )
            else:
                # Send to the DetokenizerManager
                send_to_detokenizer = get_zmq_socket(
                    context, zmq.PUSH, port_args.detokenizer_ipc_name, False
                )

            self.send_to_tokenizer = SenderWrapper(send_to_tokenizer)
            self.send_to_detokenizer = SenderWrapper(send_to_detokenizer)

            if self.server_args.sleep_on_idle:
                self.idle_sleeper = IdleSleeper(
                    [
                        self.recv_from_tokenizer,
                        self.recv_from_rpc,
                    ]
                )
        else:
            self.recv_from_tokenizer = None
            self.recv_from_rpc = None
            self.send_to_tokenizer = SenderWrapper(None)
            self.send_to_detokenizer = SenderWrapper(None)

        if self.current_scheduler_metrics_enabled():
            self.send_metrics_from_scheduler = get_zmq_socket(
                context, zmq.PUSH, port_args.metrics_ipc_name, False
            )

    def init_deterministic_inference_config(self):
        """Initialize deterministic inference configuration for different attention backends."""
        if not self.server_args.enable_deterministic_inference:
            self.truncation_align_size = None
            return

        backend_sizes = {
            "flashinfer": ("SGLANG_FLASHINFER_PREFILL_SPLIT_TILE_SIZE", 4096),
            "triton": ("SGLANG_TRITON_PREFILL_TRUNCATION_ALIGN_SIZE", 4096),
        }
        env_var, default_size = backend_sizes.get(
            self.server_args.attention_backend, (None, None)
        )
        self.truncation_align_size = (
            get_int_env_var(env_var, default_size) if env_var else None
        )

    def init_tokenizer(self):
        server_args = self.server_args
        self.is_generation = self.model_config.is_generation

        if server_args.skip_tokenizer_init:
            self.tokenizer = self.processor = None
        else:
            if self.model_config.is_multimodal:
                self.processor = get_processor(
                    server_args.tokenizer_path,
                    tokenizer_mode=server_args.tokenizer_mode,
                    trust_remote_code=server_args.trust_remote_code,
                    revision=server_args.revision,
                    use_fast=not server_args.disable_fast_image_processor,
                )
                self.tokenizer = get_tokenizer_from_processor(self.processor)
            else:
                self.tokenizer = get_tokenizer(
                    server_args.tokenizer_path,
                    tokenizer_mode=server_args.tokenizer_mode,
                    trust_remote_code=server_args.trust_remote_code,
                    revision=server_args.revision,
                )

        # Set reasoning_parser and think_end_id if --reasoning_parser is enabled
        if self.server_args.reasoning_parser and self.tokenizer:
            reasoning_parser = ReasoningParser(
                model_type=self.server_args.reasoning_parser, stream_reasoning=False
            )
            self.tokenizer.think_end_id = self.tokenizer.encode(
                reasoning_parser.detector.think_end_token, add_special_tokens=False
            )[0]

    def init_cache_with_memory_pool(self):
        server_args = self.server_args

        self.req_to_token_pool, self.token_to_kv_pool_allocator = (
            self.tp_worker.get_memory_pool()
        )

        params = CacheInitParams(
            disable=server_args.disable_radix_cache,
            req_to_token_pool=self.req_to_token_pool,
            token_to_kv_pool_allocator=self.token_to_kv_pool_allocator,
            page_size=self.page_size,
            is_eagle=self.spec_algorithm.is_eagle(),
            tp_cache_group=(
                self.attn_tp_cpu_group
                if self.server_args.enable_dp_attention
                else self.tp_cpu_group
            ),
            eviction_policy=server_args.radix_eviction_policy,
            enable_metrics=self.enable_metrics,
            enable_kv_cache_events=self.enable_kv_cache_events,
        )

        if (
            server_args.chunked_prefill_size is not None
            and server_args.disable_radix_cache
        ):
            if not self.is_hybrid_swa:
                from sglang.srt.mem_cache.chunk_cache import ChunkCache

                self.tree_cache = ChunkCache(params)
            else:

                from sglang.srt.mem_cache.chunk_cache import SWAChunkCache

                self.tree_cache = SWAChunkCache(params)
        else:

            if envs.SGLANG_EXPERIMENTAL_CPP_RADIX_TREE.get():
                # lazy import to avoid JIT overhead
                from sglang.srt.mem_cache.radix_cache_cpp import RadixCacheCpp

                logger.info("Using experimental C++ radix tree implementation.")
                self.tree_cache = RadixCacheCpp(params=params, server_args=server_args)
            elif self.enable_hierarchical_cache:
                from sglang.srt.mem_cache.hiradix_cache import HiRadixCache

                self.tree_cache = HiRadixCache(params=params, server_args=server_args)
                self.tp_worker.register_hicache_layer_transfer_counter(
                    self.tree_cache.cache_controller.layer_done_counter
                )
            elif self.is_hybrid_swa:
                from sglang.srt.mem_cache.swa_radix_cache import SWARadixCache

                self.tree_cache = SWARadixCache(
                    params=params, sliding_window_size=self.sliding_window_size
                )
            elif self.is_ssm_model:
                from sglang.srt.mem_cache.mamba_radix_cache import MambaRadixCache

                self.tree_cache = MambaRadixCache(params)
            elif server_args.enable_lmcache:
                from sglang.srt.mem_cache.storage.lmcache.lmc_radix_cache import (
                    LMCRadixCache,
                )

                self.tree_cache = LMCRadixCache(
                    params=params,
                    model_config=self.model_config,
                    tp_size=self.tp_size,
                    rank=self.tp_rank,
                    tp_group=self.tp_group,
                )
            else:
                self.tree_cache = RadixCache(params)

        if (
            server_args.disaggregation_mode == "decode"
            and server_args.disaggregation_decode_enable_offload_kvcache
        ):
            self.decode_offload_manager = DecodeKVCacheOffloadManager(
                req_to_token_pool=self.req_to_token_pool,
                token_to_kv_pool_allocator=self.token_to_kv_pool_allocator,
                tp_group=params.tp_cache_group,
                tree_cache=self.tree_cache,
                server_args=self.server_args,
            )
        else:
            self.decode_offload_manager = None

        self.decode_mem_cache_buf_multiplier = (
            1
            if self.spec_algorithm.is_none()
            else (
                server_args.speculative_num_draft_tokens
                + (
                    (server_args.speculative_eagle_topk or 1)
                    * (server_args.speculative_num_steps or 1)
                )
            )
        )

        embedding_cache_size = envs.SGLANG_VLM_CACHE_SIZE_MB.get()
        init_mm_embedding_cache(embedding_cache_size * 1024 * 1024)

    def init_disaggregation(self):
        self.disaggregation_mode = DisaggregationMode(
            self.server_args.disaggregation_mode
        )
        self.transfer_backend = TransferBackend(
            self.server_args.disaggregation_transfer_backend
        )

        if self.draft_worker is None or self.spec_algorithm.is_ngram():
            draft_token_to_kv_pool = None
        elif self.spec_algorithm.is_eagle() and self.enable_overlap:
            draft_token_to_kv_pool = (
                self.draft_worker.draft_worker.draft_runner.token_to_kv_pool
            )
            model_config = self.draft_worker.draft_worker.draft_runner.model_config
        else:
            draft_token_to_kv_pool = self.draft_worker.model_runner.token_to_kv_pool
            model_config = self.draft_worker.model_config

        if (
            self.disaggregation_mode == DisaggregationMode.DECODE
        ):  # *2 for the headroom.
            buffer_size = (self.req_to_token_pool.size) * 2
            self.req_to_metadata_buffer_idx_allocator = ReqToMetadataIdxAllocator(
                buffer_size
            )
            self.disagg_metadata_buffers = MetadataBuffers(
                buffer_size,
                hidden_size=(
                    model_config.hidden_size
                    if self.spec_algorithm.is_eagle()
                    else 16  # minimal padding size for RDMA
                ),
                hidden_states_dtype=(
                    model_config.dtype
                    if self.spec_algorithm.is_eagle()
                    else torch.float32
                ),
                custom_mem_pool=self.token_to_kv_pool_allocator.get_kvcache().maybe_get_custom_mem_pool(),
            )

            # The decode requests polling kv cache
            self.disagg_decode_transfer_queue = DecodeTransferQueue(
                gloo_group=self.attn_tp_cpu_group,
                req_to_metadata_buffer_idx_allocator=self.req_to_metadata_buffer_idx_allocator,
                tp_rank=self.tp_rank,
                metadata_buffers=self.disagg_metadata_buffers,
                scheduler=self,
                tree_cache=self.tree_cache,
            )

            # The decode requests pending for pre-allocation
            self.disagg_decode_prealloc_queue = DecodePreallocQueue(
                req_to_token_pool=self.req_to_token_pool,
                token_to_kv_pool_allocator=self.token_to_kv_pool_allocator,
                draft_token_to_kv_pool=draft_token_to_kv_pool,
                req_to_metadata_buffer_idx_allocator=self.req_to_metadata_buffer_idx_allocator,
                metadata_buffers=self.disagg_metadata_buffers,
                scheduler=self,
                transfer_queue=self.disagg_decode_transfer_queue,
                tree_cache=self.tree_cache,
                gloo_group=self.attn_tp_cpu_group,
                tp_rank=self.tp_rank,
                tp_size=self.tp_size,
                dp_size=self.server_args.dp_size,
                gpu_id=self.gpu_id,
                bootstrap_port=self.server_args.disaggregation_bootstrap_port,
                max_total_num_tokens=self.max_total_num_tokens,
                prefill_pp_size=self.server_args.disaggregation_prefill_pp,
                pp_rank=self.pp_rank,
                num_reserved_decode_tokens=self.server_args.num_reserved_decode_tokens,
                transfer_backend=self.transfer_backend,
            )

        elif self.disaggregation_mode == DisaggregationMode.PREFILL:
            # *2 for the headroom.
            buffer_size = self.max_running_requests * 2
            self.req_to_metadata_buffer_idx_allocator = ReqToMetadataIdxAllocator(
                buffer_size
            )
            self.disagg_metadata_buffers = MetadataBuffers(
                buffer_size,
                hidden_size=(
                    model_config.hidden_size
                    if self.spec_algorithm.is_eagle()
                    else 16  # minimal padding size for RDMA
                ),
                hidden_states_dtype=(
                    model_config.dtype
                    if self.spec_algorithm.is_eagle()
                    else torch.float32
                ),
                custom_mem_pool=self.token_to_kv_pool_allocator.get_kvcache().maybe_get_custom_mem_pool(),
            )

            self.disagg_prefill_bootstrap_queue = PrefillBootstrapQueue(
                token_to_kv_pool=self.token_to_kv_pool_allocator.get_kvcache(),
                draft_token_to_kv_pool=draft_token_to_kv_pool,
                req_to_metadata_buffer_idx_allocator=self.req_to_metadata_buffer_idx_allocator,
                metadata_buffers=self.disagg_metadata_buffers,
                tp_rank=self.tp_rank,
                tp_size=self.tp_size,
                gpu_id=self.gpu_id,
                bootstrap_port=self.server_args.disaggregation_bootstrap_port,
                gloo_group=self.attn_tp_cpu_group,
                max_total_num_tokens=self.max_total_num_tokens,
                decode_tp_size=self.server_args.disaggregation_decode_tp,
                decode_dp_size=self.server_args.disaggregation_decode_dp,
                scheduler=self,
                pp_rank=self.pp_rank,
                pp_size=self.pp_size,
                transfer_backend=self.transfer_backend,
            )
            # The prefill requests that are in the middle of kv sending
            self.disagg_prefill_inflight_queue: List[Req] = []

    def init_overlap(self):
        self.future_map = None
        if not self.enable_overlap and self.pp_size == 1:
            return

        self.forward_stream: CudaStream = torch.get_device_module(self.device).Stream()
        self.forward_stream_ctx: CudaStreamContext = torch.get_device_module(
            self.device
        ).stream(self.forward_stream)
        self.copy_stream: CudaStream = torch.get_device_module(self.device).Stream()
        self.copy_stream_ctx: CudaStreamContext = torch.get_device_module(
            self.device
        ).stream(self.copy_stream)

        if not self.enable_overlap:
            return

        self.future_map = FutureMap(
            self.max_running_requests,
            self.chunked_prefill_size,
            self.model_config.context_len,
            self.device,
            self.spec_algorithm,
        )
        self.batch_record_buf = [None] * 2
        self.batch_record_ct = 0

    def record_batch_in_overlap(self, model_worker_batch: ModelWorkerBatch):
        # FIXME(lsyin): hacky way to keep a reference to avoid GPU tensors being freed by torch GC
        # NOTE: More Reliable: record all tensors into the forward stream
        # NOTE: - for all future tensors, we shall always read from future map
        #       - for all non-future tensors (produced only by schedule stream),
        #       we shall keep its reference not being release during all the forwarding pass
        self.batch_record_ct = (self.batch_record_ct + 1) % 2
        self.batch_record_buf[self.batch_record_ct] = model_worker_batch

    def init_moe_config(self):
        if hasattr(self.model_config.hf_config, "num_experts_per_tok"):
            initialize_moe_config(self.server_args)

    def init_gemm_config(self):
        # Initialize GEMM-related configuration (currently FP8 Blockwise GEMM backend).
        # Other GEMM backends (e.g. FP4, BF16, etc.) can be added here in the future.
        # This is needed for FP8 quantization.
        initialize_fp8_gemm_config(self.server_args)

    @DynamicGradMode()
    def event_loop_normal(self):
        """A normal scheduler loop."""
        while True:
            recv_reqs = self.recv_requests()
            self.process_input_requests(recv_reqs)

            if self._engine_paused:
                continue

            batch = self.get_next_batch_to_run()
            self.cur_batch = batch

            if batch:
                result = self.run_batch(batch)
                self.process_batch_result(batch, result)
            else:
                # When the server is idle, do self-check and re-init some states
                self.self_check_during_idle()

            self.last_batch = batch

            if envs.SGLANG_ENABLE_STRICT_MEM_CHECK_DURING_BUSY.get():
                self.self_check_during_busy()

    @DynamicGradMode()
    def event_loop_overlap(self):
        """A scheduler loop that overlaps the CPU processing and GPU computation."""
        self.result_queue: Deque[Tuple[ScheduleBatch, GenerationBatchResult]] = deque()
        disable_consecutive_prefill_overlap = (
            envs.SGLANG_DISABLE_CONSECUTIVE_PREFILL_OVERLAP.get()
        )

        def pop_and_process():
            # Process the results of the last batch
            tmp_batch, tmp_result = self.result_queue.popleft()
            self.process_batch_result(tmp_batch, tmp_result)

        while True:
            recv_reqs = self.recv_requests()
            self.process_input_requests(recv_reqs)

            if self._engine_paused:
                continue

            batch = self.get_next_batch_to_run()
            self.cur_batch = batch

            disable_overlap_for_batch = (
                disable_consecutive_prefill_overlap
                and batch
                and batch.forward_mode.is_extend()
                and self.last_batch
                and self.last_batch.forward_mode.is_extend()
            )

            # FIXME(lsyin): remove this grammar sync
            need_grammar_sync = (
                batch is not None
                and batch.forward_mode.is_decode()
                and batch.has_grammar
                and batch.is_v2_eagle
                and len(self.result_queue) > 0
            )

            if disable_overlap_for_batch or need_grammar_sync:
                pop_and_process()

            batch_result = None
            if batch:
                batch_result = self.run_batch(batch)
                self.result_queue.append((batch.copy(), batch_result))

            if self.last_batch:
                if not disable_overlap_for_batch and not need_grammar_sync:
                    pop_and_process()
            elif batch is None:
                # When the server is idle, do self-check and re-init some states
                self.self_check_during_idle()

            self.launch_batch_sample_if_needed(batch_result)
            self.last_batch = batch

            if envs.SGLANG_ENABLE_STRICT_MEM_CHECK_DURING_BUSY.get():
                self.self_check_during_busy()

    def recv_limit_reached(self, num_recv_reqs: int) -> bool:
        if self.max_recv_per_poll < 0:
            return False
        return num_recv_reqs >= self.max_recv_per_poll

    def recv_requests(
        self,
    ) -> List[Union[TokenizedGenerateReqInput, TokenizedEmbeddingReqInput, Any]]:
        """Receive results at tp_rank = 0 and broadcast it to all other TP ranks."""

        if self.recv_skipper is not None:
            last_forward_mode = (
                self.last_batch.forward_mode if self.last_batch is not None else None
            )
            if not self.recv_skipper.handle(last_forward_mode):
                return []

        if self.pp_rank == 0:
            if self.attn_tp_rank == 0:
                recv_reqs = []

                while True:
                    try:
                        if self.recv_limit_reached(len(recv_reqs)):
                            break
                        recv_req = self.recv_from_tokenizer.recv_pyobj(zmq.NOBLOCK)
                    except zmq.ZMQError:
                        break
                    recv_reqs.append(recv_req)

                while True:
                    try:
                        if self.recv_limit_reached(len(recv_reqs)):
                            break
                        recv_rpc = self.recv_from_rpc.recv_pyobj(zmq.NOBLOCK)
                    except zmq.ZMQError:
                        break
                    recv_reqs.append(recv_rpc)
            else:
                recv_reqs = None
        else:
            if self.attn_tp_rank == 0:
                dp_offset = self.attn_dp_rank * self.attn_tp_size
                recv_reqs = point_to_point_pyobj(
                    [],
                    self.pp_rank * self.tp_size + dp_offset,
                    self.world_group.cpu_group,
                    (self.pp_rank - 1) * self.tp_size + dp_offset,
                    self.pp_rank * self.tp_size + dp_offset,
                )
            else:
                recv_reqs = None

        if self.input_blocker is not None:
            recv_reqs = self.input_blocker.handle(recv_reqs)

        if self.server_args.enable_dp_attention:
            if self.attn_tp_rank == 0:
                work_reqs = [
                    req
                    for req in recv_reqs
                    if isinstance(
                        req,
                        (
                            TokenizedGenerateReqInput,
                            TokenizedEmbeddingReqInput,
                            BatchTokenizedGenerateReqInput,
                            BatchTokenizedEmbeddingReqInput,
                        ),
                    )
                ]
                control_reqs = [
                    req
                    for req in recv_reqs
                    if not isinstance(
                        req,
                        (
                            TokenizedGenerateReqInput,
                            TokenizedEmbeddingReqInput,
                            BatchTokenizedGenerateReqInput,
                            BatchTokenizedEmbeddingReqInput,
                        ),
                    )
                ]
            else:
                work_reqs = None
                control_reqs = None

            if self.attn_tp_size != 1:
                work_reqs = broadcast_pyobj(
                    work_reqs,
                    self.attn_tp_group.rank,
                    self.attn_tp_cpu_group,
                    src=self.attn_tp_group.ranks[0],
                )
            if self.tp_size != 1:
                control_reqs = broadcast_pyobj(
                    control_reqs,
                    self.tp_group.rank,
                    self.tp_cpu_group,
                    src=self.tp_group.ranks[0],
                )
            recv_reqs = work_reqs + control_reqs
        elif self.tp_size != 1:
            recv_reqs = broadcast_pyobj(
                recv_reqs,
                self.tp_group.rank,
                self.tp_cpu_group,
                src=self.tp_group.ranks[0],
            )

        return recv_reqs

    def process_input_requests(self, recv_reqs: List):
        for recv_req in recv_reqs:
            # If it is a health check generation request and there are running requests, ignore it.
            if is_health_check_generate_req(recv_req) and (
                self.chunked_req is not None
                or not self.running_batch.is_empty()
                or len(self.offload_tags) > 0
            ):
                self.return_health_check_ct += 1
                continue

            output = self._request_dispatcher(recv_req)
            if output is not None:
                if isinstance(output, RpcReqOutput):
                    if self.recv_from_rpc is not None:
                        self.recv_from_rpc.send_pyobj(output)
                else:
                    self.send_to_tokenizer.send_output(output, recv_req)

    def init_req_max_new_tokens(self, req):
        req.sampling_params.max_new_tokens = min(
            (
                req.sampling_params.max_new_tokens
                if req.sampling_params.max_new_tokens is not None
                else 1 << 30
            ),
            self.max_req_len - len(req.origin_input_ids) - 1,
        )

    def _process_and_broadcast_mm_inputs(
        self,
        raw_mm_inputs: Optional[dict],
    ):
        """Materialize MultimodalInputs once on the entry rank and broadcast to others.

        Entry rank:
        - constructs MultimodalInputs.from_dict(raw_mm_inputs) once
        - broadcasts to other ranks in self.cpu_group (if world_size > 1)

        Non-entry ranks:
        - receive the object via broadcast (if world_size > 1)
        - otherwise (single-rank / no group) fall back to local from_dict

        Returns:
            MultimodalInputs | None
        """
        if raw_mm_inputs is None:
            return None

        group_world_size = 1
        try:
            if (
                torch.distributed.is_available()
                and torch.distributed.is_initialized()
                and self.cpu_group is not None
            ):
                group_world_size = torch.distributed.get_world_size(
                    group=self.cpu_group
                )
        except Exception as e:
            logger.warning(
                f"Failed to get world size in mm_inputs handling with {e}, fallback to 1."
            )

        # In case tp size > 1, all the Scheduler TP ranks runs the duplicated computing
        # process in CPU which occupies the main thread CPU cycle. This computing logic
        # merely needs to be run on TP0 and be broadcast to other TP ranks.
        # Since the Scheduler is single-threaded, any large CPU cost will impact
        # handling of other messages. For example, CPU hits 99.9% can significantly
        # increase the CUDA kernel launch time.
        if self.is_entry_rank:
            # Only the entry rank materializes once from dict.
            image_inputs = MultimodalInputs.from_dict(raw_mm_inputs)
            # Broadcast to other TP ranks (use src=0 within the group).
            if group_world_size > 1:
                obj_list = [image_inputs]
                torch.distributed.broadcast_object_list(
                    obj_list, src=self.entry_rank, group=self.cpu_group
                )
                image_inputs = obj_list[0]
        else:
            # Non-entry ranks: receive if group size > 1; otherwise materialize locally.
            if group_world_size > 1:
                obj_list = [None]
                torch.distributed.broadcast_object_list(
                    obj_list, src=self.entry_rank, group=self.cpu_group
                )
                image_inputs = obj_list[0]
            else:
                image_inputs = MultimodalInputs.from_dict(raw_mm_inputs)

        return image_inputs

    def _get_multimodal_inputs(self, mm_inputs_dict: dict):
        if self.server_args.enable_broadcast_mm_inputs_process:
            return self._process_and_broadcast_mm_inputs(mm_inputs_dict)
        else:
            return MultimodalInputs.from_dict(mm_inputs_dict)

    def handle_generate_request(
        self,
        recv_req: TokenizedGenerateReqInput,
    ):
        self._req_trace_metric_ctx_init(recv_req)
        # Create a new request
        if (
            recv_req.session_params is None
            or recv_req.session_params.id is None
            or recv_req.session_params.id not in self.sessions
        ):
            if recv_req.input_embeds is not None:
                # Generate fake input_ids based on the length of input_embeds
                seq_length = len(recv_req.input_embeds)
                fake_input_ids = [1] * seq_length
                recv_req.input_ids = fake_input_ids

            if recv_req.bootstrap_port is None:
                # Use default bootstrap port
                recv_req.bootstrap_port = self.server_args.disaggregation_bootstrap_port

            req = Req(
                recv_req.rid,
                recv_req.input_text,
                recv_req.input_ids,
                recv_req.sampling_params,
                return_logprob=recv_req.return_logprob,
                top_logprobs_num=recv_req.top_logprobs_num,
                token_ids_logprob=recv_req.token_ids_logprob,
                stream=recv_req.stream,
                lora_id=recv_req.lora_id,
                input_embeds=recv_req.input_embeds,
                custom_logit_processor=recv_req.custom_logit_processor,
                require_reasoning=recv_req.require_reasoning,
                return_hidden_states=recv_req.return_hidden_states,
                eos_token_ids=self.model_config.hf_eos_token_id,
                bootstrap_host=recv_req.bootstrap_host,
                bootstrap_port=recv_req.bootstrap_port,
                bootstrap_room=recv_req.bootstrap_room,
                disagg_mode=self.disaggregation_mode,
                data_parallel_rank=recv_req.data_parallel_rank,
                vocab_size=self.model_config.vocab_size,
                priority=recv_req.priority,
                metrics_collector=(
                    self.metrics_collector if self.enable_metrics else None
                ),
                http_worker_ipc=recv_req.http_worker_ipc,
                dllm_config=self.dllm_config,
                trace_metric_ctx=recv_req.trace_metric_ctx,
            )
            req.tokenizer = self.tokenizer

            if self.disaggregation_mode != DisaggregationMode.NULL:
                # Invalid request for disaggregated mode
                if recv_req.bootstrap_room is None:
                    error_msg = (
                        f"Invalid request: Disaggregated request received without "
                        f"boostrap room id. {req.rid=}"
                    )
                    logger.error(error_msg)
                    recv_req.trace_metric_ctx.abort(
                        abort_info={"abort_info": error_msg}
                    )
                    prepare_abort(req, error_msg, status_code=HTTPStatus.BAD_REQUEST)
                    self.stream_output([req], req.return_logprob)
                    return

            if (
                recv_req.session_params is not None
                and recv_req.session_params.id is not None
            ):
                req.set_finish_with_abort(
                    f"Invalid request: session id {recv_req.session_params.id} does not exist"
                )
                self.init_req_max_new_tokens(req)
                self._add_request_to_queue(req)
                return
        else:
            # Create a new request from a previous session
            session = self.sessions[recv_req.session_params.id]
            req = session.create_req(recv_req, self.tokenizer)
            req.trace_metric_ctx = (
                recv_req.trace_metric_ctx
                if recv_req.trace_metric_ctx
                else NullContext()
            )
            if isinstance(req.finished_reason, FINISH_ABORT):
                self.init_req_max_new_tokens(req)
                self._add_request_to_queue(req)
                return

        # Handle multimodal inputs
        if recv_req.mm_inputs is not None:
            image_inputs = self._get_multimodal_inputs(recv_req.mm_inputs)

            # The following steps are already fast, execute locally on each rank.
            # Expand a single image token into multiple dummy tokens for receiving image embeddings
            req.origin_input_ids = self.pad_input_ids_func(
                req.origin_input_ids, image_inputs
            )
            req.extend_image_inputs(image_inputs)

            if len(req.origin_input_ids) >= self.max_req_input_len:
                req.set_finish_with_abort(
                    error_msg=(
                        "Multimodal prompt is too long after expanding multimodal tokens. "
                        f"After expanding {len(req.origin_input_ids_unpadded)=} => {len(req.origin_input_ids)} >= {self.max_req_input_len}."
                    )
                )
                self.init_req_max_new_tokens(req)
                self._add_request_to_queue(req)
                return

        # initialize before returning
        self.init_req_max_new_tokens(req)

        # Validate prompt length
        error_msg = validate_input_length(
            req,
            self.max_req_input_len,
            self.server_args.allow_auto_truncate,
        )
        if error_msg:
            req.set_finish_with_abort(error_msg)
            self._add_request_to_queue(req)
            return

        # Copy more attributes
        if recv_req.logprob_start_len == -1 or not recv_req.return_logprob:
            # By default, only return the logprobs for output tokens
            # For prefill-only requests with logprob_start_len == -1, set logprob_start_len beyond input sequence
            # to skip input logprob computation entirely
            if req.is_prefill_only:
                req.logprob_start_len = len(req.origin_input_ids)
            else:
                # TODO: For text generation, evaluate setting logprob_start_len to len(req.origin_input_ids) as well
                req.logprob_start_len = len(req.origin_input_ids) - 1
        else:
            req.logprob_start_len = recv_req.logprob_start_len

        if not req.is_prefill_only and req.logprob_start_len >= len(
            req.origin_input_ids
        ):
            error_msg = f"{req.logprob_start_len=} is higher than the number of input tokens {len(req.origin_input_ids)=}. Please use a smaller logprob_start_len."
            req.logprob_start_len = len(req.origin_input_ids) - 1
            req.set_finish_with_abort(error_msg)
            self._add_request_to_queue(req)
            return

        # Init grammar cache for this request
        add_to_grammar_queue = False
        if (
            req.sampling_params.json_schema is not None
            or req.sampling_params.regex is not None
            or req.sampling_params.ebnf is not None
            or req.sampling_params.structural_tag is not None
        ):
            if self.grammar_backend is None:
                error_msg = "Grammar-based generation (json_schema, regex, ebnf, structural_tag) is not supported when the server is launched with --grammar-backend none"
                req.set_finish_with_abort(error_msg)
            else:
                if req.sampling_params.json_schema is not None:
                    key = ("json", req.sampling_params.json_schema)
                elif req.sampling_params.regex is not None:
                    key = ("regex", req.sampling_params.regex)
                elif req.sampling_params.ebnf is not None:
                    key = ("ebnf", req.sampling_params.ebnf)
                elif req.sampling_params.structural_tag:
                    key = ("structural_tag", req.sampling_params.structural_tag)

                value, cache_hit = self.grammar_backend.get_cached_or_future_value(
                    key, req.require_reasoning
                )
                req.grammar = value

                if not cache_hit:
                    req.grammar_key = key
                    add_to_grammar_queue = True
                else:
                    if value is INVALID_GRAMMAR_OBJ:  # We hit a cached invalid grammar.
                        error_msg = f"Invalid grammar request with cache hit: {key=}"
                        req.set_finish_with_abort(error_msg)

        if add_to_grammar_queue:
            self.grammar_queue.append(req)
        else:
            self._add_request_to_queue(req)

    def handle_batch_generate_request(
        self,
        recv_req: BatchTokenizedGenerateReqInput,
    ):
        """Handle optimized batch generate request."""
        logger.debug(f"Processing batch generate request with {len(recv_req)} requests")

        # Process each request in the batch
        for tokenized_req in recv_req:
            self.handle_generate_request(tokenized_req)

    def _prefetch_kvcache(self, req: Req):
        if self.enable_hicache_storage:
            req.init_next_round_input(self.tree_cache)
            if req.last_node.backuped:
                # only to initiate the prefetch if the last node is backuped
                # otherwise, the allocated GPU memory must be locked for integrity
                last_hash = req.last_host_node.get_last_hash_value()
                matched_len = len(req.prefix_indices) + req.host_hit_length
                new_input_tokens = req.fill_ids[matched_len:]

                prefix_keys = (
                    req.last_node.get_prefix_hash_values(req.last_node.parent)
                    if self.tree_cache.hicache_storage_pass_prefix_keys
                    else None
                )
                self.tree_cache.prefetch_from_storage(
                    req.rid,
                    req.last_host_node,
                    new_input_tokens,
                    last_hash,
                    prefix_keys,
                )

    def _add_request_to_queue(self, req: Req, is_retracted: bool = False):
        if self.disaggregation_mode == DisaggregationMode.NULL:
            if not self._set_or_validate_priority(req):
                return
            if self._abort_on_queued_limit(req):
                return
            self._prefetch_kvcache(req)
            self.waiting_queue.append(req)
            req.time_stats.wait_queue_entry_time = time.perf_counter()
            req.trace_metric_ctx.slice_end(
                RequestStage.REQUEST_PROCESS, auto_next_anon=True
            )
        elif self.disaggregation_mode == DisaggregationMode.PREFILL:
            self._prefetch_kvcache(req)
            self.disagg_prefill_bootstrap_queue.add(
                req, self.model_config.num_key_value_heads
            )
            req.time_stats.prefill_bootstrap_queue_entry_time = time.perf_counter()
        elif self.disaggregation_mode == DisaggregationMode.DECODE:
            self.disagg_decode_prealloc_queue.add(req, is_retracted=is_retracted)
            if not is_retracted:
                req.time_stats.decode_prealloc_queue_entry_time = time.perf_counter()
        else:
            raise ValueError(f"Invalid {self.disaggregation_mode=}")

    def _set_or_validate_priority(self, req: Req) -> bool:
        """Set the default priority value, or abort the request based on the priority scheduling mode."""
        if self.enable_priority_scheduling and req.priority is None:
            if self.schedule_low_priority_values_first:
                req.priority = sys.maxsize
            else:
                req.priority = -sys.maxsize - 1
        elif (
            not self.enable_priority_scheduling
            and req.priority is not None
            and self.abort_on_priority_when_disabled
        ):
            abort_req = AbortReq(
                finished_reason={
                    "type": "abort",
                    "status_code": HTTPStatus.SERVICE_UNAVAILABLE,
                    "message": "Using priority is disabled for this server. Please send a new request without a priority.",
                },
                rid=req.rid,
            )
            req.trace_metric_ctx.abort(abort_info=abort_req.finished_reason)
            self.send_to_tokenizer.send_output(abort_req, req)
            return False
        return True

    def _abort_on_queued_limit(self, recv_req: Req) -> bool:
        """Abort an incoming or existing request if the waiting queue is full. Returns True if the incoming request is aborted."""
        if (
            self.max_queued_requests is None
            or len(self.waiting_queue) + 1 <= self.max_queued_requests
        ):
            return False

        # Reject the incoming request by default.
        req_to_abort = recv_req
        message = "The request queue is full."
        if self.enable_priority_scheduling:
            # With priority scheduling, consider aboritng an existing request based on the priority.
            # direction = 1  => smaller number = higher priority; -1 => larger number = higher priority.
            # max(...) + (direction * priority, queue_time_start) picks the least-preferred request.
            # Tie: later queue_time_start (newer) is evicted first. Preempt only if strictly better.
            direction = 1 if self.schedule_low_priority_values_first else -1
            key_fn = lambda item: (
                direction * item[1].priority,
                item[1].time_stats.wait_queue_entry_time,
            )
            idx, candidate_req = max(enumerate(self.waiting_queue), key=key_fn)
            abort_existing_req = (
                direction * recv_req.priority < direction * candidate_req.priority
            )
            if abort_existing_req:
                self.waiting_queue.pop(idx)
                req_to_abort = candidate_req
                message = "The request is aborted by a higher priority request."

        self.send_to_tokenizer.send_output(
            AbortReq(
                finished_reason={
                    "type": "abort",
                    "status_code": HTTPStatus.SERVICE_UNAVAILABLE,
                    "message": message,
                },
                rid=req_to_abort.rid,
            ),
            req_to_abort,
        )
        req_to_abort.trace_metric_ctx.abort(abort_info={"abort_info": message})
        return req_to_abort.rid == recv_req.rid

    def handle_embedding_request(
        self,
        recv_req: TokenizedEmbeddingReqInput,
    ):
        self._req_trace_metric_ctx_init(recv_req)
        req = Req(
            recv_req.rid,
            recv_req.input_text,
            recv_req.input_ids,
            recv_req.sampling_params,
            token_type_ids=recv_req.token_type_ids,
            priority=recv_req.priority,
            dimensions=recv_req.dimensions,
            http_worker_ipc=recv_req.http_worker_ipc,
            trace_metric_ctx=recv_req.trace_metric_ctx,
        )
        req.tokenizer = self.tokenizer

        # Handle multimodal inputs
        if recv_req.image_inputs is not None:
            image_inputs = self._get_multimodal_inputs(recv_req.image_inputs)
            # Expand a single image token into multiple dummy tokens for receiving image embeddings
            req.origin_input_ids = self.pad_input_ids_func(
                req.origin_input_ids, image_inputs
            )
            req.extend_image_inputs(image_inputs)

            if len(req.origin_input_ids) >= self.max_req_input_len:
                req.set_finish_with_abort(
                    error_msg=(
                        "Multimodal prompt is too long after expanding multimodal tokens. "
                        f"After expanding {len(req.origin_input_ids_unpadded)=} => {len(req.origin_input_ids)} >= {self.max_req_input_len}."
                    )
                )
                self._add_request_to_queue(req)
                return

        # Validate prompts length
        error_msg = validate_input_length(
            req,
            self.max_req_input_len,
            self.server_args.allow_auto_truncate,
        )
        if error_msg:
            self._add_request_to_queue(req)
            return

        # Copy more attributes
        req.logprob_start_len = len(req.origin_input_ids) - 1
        self._add_request_to_queue(req)

    def handle_batch_embedding_request(
        self,
        recv_req: BatchTokenizedEmbeddingReqInput,
    ):
        """Handle optimized batch embedding request."""
        logger.debug(
            f"Processing batch embedding request with {len(recv_req)} requests"
        )

        # Process each request in the batch
        for tokenized_req in recv_req:
            self.handle_embedding_request(tokenized_req)

    def get_next_batch_to_run(self) -> Optional[ScheduleBatch]:
        if self.dllm_config is not None:
            if self.chunked_req is not None and self.chunked_req.finished():
                self.chunked_req = None

        # Merge the prefill batch into the running batch
        chunked_req_to_exclude = set()
        if self.chunked_req:
            # Move the chunked request out of the batch so that we can merge
            # only finished requests to running_batch.
            chunked_req_to_exclude.add(self.chunked_req)
            self.tree_cache.cache_unfinished_req(self.chunked_req, chunked=True)
            # chunked request keeps its rid but will get a new req_pool_idx
            if self.tp_worker.model_runner.mambaish_config is not None:
                self.req_to_token_pool.free(
                    self.chunked_req.req_pool_idx, free_mamba_cache=False
                )
            else:
                self.req_to_token_pool.free(self.chunked_req.req_pool_idx)
        if self.last_batch and self.last_batch.forward_mode.is_extend():
            if self.last_batch.chunked_req is not None:
                # In the context pipeline parallelism, after the last chunk, the current microbatch still track outdated chunked_req.
                # We need to discard it.
                chunked_req_to_exclude.add(self.last_batch.chunked_req)

            # Filter batch
            last_bs = self.last_batch.batch_size()
            self.last_batch.filter_batch(
                chunked_req_to_exclude=list(chunked_req_to_exclude)
            )
            if self.last_batch.batch_size() < last_bs:
                self.running_batch.batch_is_full = False

            # Merge the new batch into the running batch.
            # For prefill-only batch, we can avoid going through decoding step.
            if not self.last_batch.is_empty() and not self.last_batch.is_prefill_only:
                if self.running_batch.is_empty():
                    self.running_batch = self.last_batch
                else:
                    # Merge running_batch with prefill batch
                    self.running_batch.merge_batch(self.last_batch)

        new_batch = self.get_new_batch_prefill()

        need_mlp_sync = self.require_mlp_sync
        if need_mlp_sync and not self.spec_algorithm.is_none():
            # NOTE: This branch makes sure prefill and decode batches will not be mixed when spec and dp-attn is enabled.
            # Before merging the new batch into running batch:
            # 1. All new batches are none -> need_mlp_sync remains true (sync is needed for decode batch).
            # 2. All new batches are some (prefill / idle) -> we do not need prepare mlp sync one more time.
            new_batch = self.prepare_mlp_sync_batch(new_batch)
            need_mlp_sync = new_batch is None

        if new_batch is not None:
            # Run prefill first if possible
            ret = new_batch
        else:
            # Run decode
            if not self.running_batch.is_empty():
                self.running_batch = self.update_running_batch(self.running_batch)
                ret = self.running_batch if not self.running_batch.is_empty() else None
            else:
                ret = None

        # Handle DP attention
        if need_mlp_sync:
            ret = self.prepare_mlp_sync_batch(ret)

        if ret:
            trace_event_batch("schedule", ret.reqs)

        return ret

    def get_num_allocatable_reqs(self, running_bs):
        res = get_global_server_args().pp_max_micro_batch_size - running_bs
        if self.pp_size > 1:
            res = min(res, self.req_to_token_pool.available_size())
        return res

    def get_new_batch_prefill(self) -> Optional[ScheduleBatch]:
        if self.schedule_enhancer and not self.schedule_enhancer.get_schedule_decision(
            self.running_batch
        ):
            # Decrease prefill idle as much as possible during high dp load.
            return None
        # Check if the grammar is ready in the grammar queue
        if self.grammar_queue:
            self.move_ready_grammar_requests()

        if self.try_preemption:
            # Reset batch_is_full to try preemption with a prefill adder.
            self.running_batch.batch_is_full = False

        # Handle the cases where prefill is not allowed
        if (
            self.running_batch.batch_is_full or len(self.waiting_queue) == 0
        ) and self.chunked_req is None:
            return None

        running_bs = len(self.running_batch.reqs)
        # Ignore the check if self.chunked_req is not None.
        # In the non-PP case, when self.chunked_req is not None, num_allocatable_reqs should always be greater than 0,
        # as the space for the chunked request has just been released.
        # In PP case, a chunked req can start in one microbatch and end in another microbatch, so the max_running_requests per microbatch should not be strict.
        # Instead, we should always allow chunked request to be added, otherwise, there will be a memory leak.
        if (
            self.get_num_allocatable_reqs(running_bs) <= 0
            and not self.chunked_req
            and not self.try_preemption
        ):
            self.running_batch.batch_is_full = True
            return None

        if self.enable_hierarchical_cache:
            self.tree_cache.check_hicache_events()

        # Get priority queue
        self.policy.calc_priority(self.waiting_queue)

        if TEST_RETRACT and running_bs > TEST_RETRACT_NO_PREFILL_BS:
            # If we are testing retraction and the running batch size exceeds
            # TEST_RETRACT_NO_PREFILL_BS, we skip the prefill to keep the requests
            # in the waiting queue.
            return None

        # Determine chunked_prefill_size for this batch
        chunked_prefill_size = self.chunked_prefill_size
        if self.chunked_req is not None:
            self.chunked_req.init_next_round_input()
            if self.enable_dynamic_chunking:
                history_len = len(self.chunked_req.prefix_indices)
                dynamic_size = self.predict_next_chunk_size(history_len)
                if dynamic_size is not None:
                    chunked_prefill_size = dynamic_size

        # Prefill policy
        adder = PrefillAdder(
            self.page_size,
            self.tree_cache,
            self.token_to_kv_pool_allocator,
            self.running_batch,
            self.new_token_ratio,
            self.max_prefill_tokens,
            chunked_prefill_size,
            running_bs if self.is_mixed_chunk else 0,
            self.priority_scheduling_preemption_threshold,
            prefill_max_requests=self.server_args.prefill_max_requests,
        )

        if self.chunked_req is not None:
            self.chunked_req.init_next_round_input()
            self.chunked_req = adder.add_chunked_req(self.chunked_req)

        if self.enable_lora:
            lora_set = set([req.lora_id for req in self.running_batch.reqs])

        # Get requests from the waiting queue to a new prefill batch
        for req in self.waiting_queue:

            if self.enable_lora:
                new_lora_set = (
                    lora_set
                    | set([req.lora_id for req in adder.can_run_list])
                    | set([req.lora_id])
                )
                if not self.tp_worker.can_run_lora_batch(new_lora_set):
                    # If this is a LoRA request that would exceed the LoRA slot limit,
                    # skip it and continue to try scheduling non-LoRA requests.
                    # Non-LoRA requests (lora_id=None) share a single reserved slot
                    # and should never cause this check to fail.
                    if req.lora_id is not None:
                        # Skip this LoRA request - it would trigger adapter eviction/loading
                        # which is slow. We'll try to schedule it in a future iteration.
                        continue

            running_bs = len(self.running_batch.reqs)
            if len(adder.can_run_list) >= self.get_num_allocatable_reqs(running_bs):
                self.running_batch.batch_is_full = True
            if self.disaggregation_mode == DisaggregationMode.PREFILL:
                # In prefill mode, prealloc queue and transfer queue can also take memory,
                # so we need to check if the available size for the actual available size.
                if len(adder.can_run_list) >= self.req_to_token_pool.available_size():
                    self.running_batch.batch_is_full = True

            if self.running_batch.batch_is_full:
                if not self.try_preemption:
                    break
                if not adder.preempt_to_schedule(req, self.server_args):
                    break

            if self.enable_hicache_storage:
                prefetch_done = self.tree_cache.check_prefetch_progress(req.rid)
                if not prefetch_done:
                    # skip staging requests that are ongoing prefetch
                    continue

            req.init_next_round_input(self.tree_cache)
            res = adder.add_one_req(
                req,
                has_chunked_req=(self.chunked_req is not None),
                truncation_align_size=self.truncation_align_size,
            )

            if res != AddReqResult.CONTINUE:
                if res == AddReqResult.NO_TOKEN:
                    if self.enable_hierarchical_cache:
                        # Set batch_is_full after making sure there are requests that can be served
                        self.running_batch.batch_is_full = len(
                            adder.can_run_list
                        ) > 0 or (not self.running_batch.is_empty())
                    else:
                        self.running_batch.batch_is_full = True
                break

        # Update waiting queue
        can_run_list: List[Req] = adder.can_run_list
        if len(can_run_list) == 0:
            return None

        self.waiting_queue = [
            x for x in self.waiting_queue if x not in set(can_run_list)
        ]
        if adder.preempt_list:
            for req in adder.preempt_list:
                self._add_request_to_queue(req)

        if adder.new_chunked_req is not None:
            assert self.chunked_req is None
            self.chunked_req = adder.new_chunked_req

        if self.chunked_req:
            self.chunked_req.is_chunked += 1

        # Print stats
        if self.current_scheduler_metrics_enabled():
            self.log_prefill_stats(adder, can_run_list, running_bs, 0)

        for req in can_run_list:
            if req.time_stats.forward_entry_time == 0:
                # Avoid update chunked request many times
                req.time_stats.forward_entry_time = time.perf_counter()
                if self.enable_metrics:
                    self.metrics_collector.observe_queue_time(
                        req.time_stats.get_queueing_time(),
                    )
                req.trace_metric_ctx.slice_end(
                    RequestStage.PREFILL_WAITING, auto_next_anon=True
                )

        if self.chunked_req and self.chunked_req.is_chunked == 1:
            self.chunked_req.trace_metric_ctx.slice_start(
                RequestStage.PREFILL_CHUNKED_FORWARD
            )

        # Create a new batch
        new_batch = ScheduleBatch.init_new(
            can_run_list,
            self.req_to_token_pool,
            self.token_to_kv_pool_allocator,
            self.tree_cache,
            self.model_config,
            self.enable_overlap,
            self.spec_algorithm,
            chunked_req=self.chunked_req,
            dllm_config=self.dllm_config,
        )
        if self.enable_hierarchical_cache:
            # todo (zhiqiang): disable cuda graph execution if hicache loading triggered
            new_batch.hicache_consumer_index = (
                self.tree_cache.ready_to_load_host_cache()
            )

        new_batch.prepare_for_extend()

        # Mixed-style chunked prefill
        if (
            self.is_mixed_chunk
            and not self.running_batch.is_empty()
            and not (new_batch.return_logprob or self.running_batch.return_logprob)
        ):
            # TODO (lianmin): support return_logprob + mixed chunked prefill
            self.running_batch.filter_batch(v1_spec_info_filtered=True)
            if not self.running_batch.is_empty():
                self.running_batch.prepare_for_decode()
                new_batch.mix_with_running(self.running_batch)
                new_batch.decoding_reqs = self.running_batch.reqs
            self.running_batch = ScheduleBatch(
                reqs=[], batch_is_full=self.running_batch.batch_is_full
            )
        else:
            new_batch.decoding_reqs = None

        return new_batch

    def update_running_batch(self, batch: ScheduleBatch) -> Optional[ScheduleBatch]:
        """Update the current running decoding batch."""
        initial_bs = batch.batch_size()

        batch.filter_batch(v1_spec_info_filtered=True)
        if batch.is_empty():
            batch.batch_is_full = False
            return batch

        # Check if decode out of memory
        if not batch.check_decode_mem(self.decode_mem_cache_buf_multiplier) or (
            TEST_RETRACT and self.forward_ct % TEST_RETRACT_INTERVAL == 0
        ):
            old_ratio = self.new_token_ratio
            retracted_reqs, new_token_ratio, reqs_to_abort = batch.retract_decode(
                self.server_args, self.decode_mem_cache_buf_multiplier
            )
            self.num_retracted_reqs = len(retracted_reqs)
            self.new_token_ratio = new_token_ratio
            for req in reqs_to_abort:
                abort_reason: FINISH_ABORT = req.to_finish
                self.send_to_tokenizer.send_output(
                    AbortReq(abort_message=abort_reason.message, rid=req.rid), req
                )

            logger.info(
                "KV cache pool is full. Retract requests. "
                f"#retracted_reqs: {len(retracted_reqs)}, "
                f"#new_token_ratio: {old_ratio:.4f} -> {new_token_ratio:.4f}"
            )

            for req in retracted_reqs:
                self._add_request_to_queue(req, is_retracted=True)
        else:
            self.new_token_ratio = max(
                self.new_token_ratio - self.new_token_ratio_decay,
                self.min_new_token_ratio,
            )

        if batch.batch_size() < initial_bs:
            batch.batch_is_full = False

        # Update batch tensors
        batch.prepare_for_decode()
        return batch

    # placeholder for override
    def update_cache_from_scheduler(
        self, schedule_batch: ScheduleBatch, batch_result: GenerationBatchResult
    ):
        pass

    def run_batch(
        self,
        batch: ScheduleBatch,
        pp_proxy_tensors: Optional[PPProxyTensors] = None,
    ) -> Union[GenerationBatchResult, EmbeddingBatchResult]:
        """Run a batch."""
        self.forward_ct += 1

        # Whether to run the profiler
        self._profile_batch_predicate(batch)
        if self.forward_sleep_time is not None:
            logger.info(f"Scheduler.run_batch sleep {self.forward_sleep_time}s")
            time.sleep(self.forward_sleep_time)

        # Capture prefill start time for EXTEND mode
        if batch.forward_mode == ForwardMode.EXTEND:
            current_time = time.perf_counter()
            for req in batch.reqs:
                req.time_stats.prefill_start_time_host = current_time

        # Place holder handling for pd-disagg decode event loop
        if batch.forward_mode.is_prebuilt():
            return self._run_batch_prebuilt(batch)

        # Run forward
        if self.is_generation:
            batch_or_worker_batch = batch

            if self.enable_overlap or self.spec_algorithm.is_none():
                # FIXME(lsyin): remove this if and finally unify the abstraction
                batch_or_worker_batch = batch.get_model_worker_batch()

            if self.enable_overlap:
                # FIXME: remove this assert
                assert isinstance(batch_or_worker_batch, ModelWorkerBatch)
                model_worker_batch = batch_or_worker_batch
                self.record_batch_in_overlap(model_worker_batch)

                # Sampling info will be modified during forward
                model_worker_batch.sampling_info = (
                    model_worker_batch.sampling_info.copy_for_forward()
                )

                bs = len(model_worker_batch.seq_lens)
                future_indices = self.future_map.alloc_future_indices(bs)

                with self.forward_stream_ctx:
                    self.forward_stream.wait_stream(self.default_stream)
                    self.future_map.resolve_future(model_worker_batch)
                    batch_result = self.model_worker.forward_batch_generation(
                        model_worker_batch
                        # here pp is not compatible with overlap
                    )
                    # FIXME(lsyin): maybe move this to forward_batch_generation
                    batch_result.copy_done = torch.get_device_module(
                        self.device
                    ).Event()
                    if batch_result.delay_sample_func is None:
                        self.future_map.store_to_map(future_indices, batch_result)
                        batch_result.copy_to_cpu(return_logprob=batch.return_logprob)
                    else:
                        batch_result.future_indices = future_indices

                # FIXME(lsyin): move this assignment elsewhere
                future_indices_or_next_token_ids = -future_indices.indices

                if batch.is_v2_eagle:
                    # FIXME(lsyin): tmp code for eagle v2
                    # We only keep future indices for next draft input

                    batch.spec_info = batch_result.next_draft_input
                    batch.spec_info.future_indices = future_indices

                    # batch.spec_info = EagleDraftInput(
                    #     future_indices=future_indices,
                    #     verify_done=batch_result.next_draft_input.verify_done,
                    # )

                    # The future value, usually for next batch preparation
                    # Current implementation strictly synchronizes the seq_lens
                    batch.seq_lens = batch_result.next_draft_input.new_seq_lens
            elif self.enable_pdmux and batch.forward_mode.is_split_prefill():
                batch_result = self.tp_worker.forward_batch_split_prefill(batch)
                future_indices_or_next_token_ids = batch_result.next_token_ids
            else:
                kwargs = (
                    {"pp_proxy_tensors": pp_proxy_tensors}
                    if self.spec_algorithm.is_none()
                    else {}
                )
                batch_result = self.model_worker.forward_batch_generation(
                    batch_or_worker_batch, **kwargs
                )
                future_indices_or_next_token_ids = batch_result.next_token_ids
                self.update_cache_from_scheduler(batch, batch_result)

            # NOTE: future_indices_or_next_token_ids is used in ScheduleBatch,
            #       which can probably be replaced by future_indices later [TODO(lsyin)].
            #       we shall still keep the original outputs, e.g. next_token_ids
            #       in the GenerationBatchOutput for processing after copy_done.
            batch.output_ids = future_indices_or_next_token_ids

            # These 2 values are needed for processing the output, but the values can be
            # modified by overlap schedule. So we have to copy them here so that
            # we can use the correct values in output processing.
            if batch.return_logprob or self.spec_algorithm.is_eagle():
                extend_input_len_per_req = [req.extend_input_len for req in batch.reqs]
            else:
                extend_input_len_per_req = None

            if batch.return_logprob:
                extend_logprob_start_len_per_req = [
                    req.extend_logprob_start_len for req in batch.reqs
                ]
            else:
                extend_logprob_start_len_per_req = None

            batch_result.extend_input_len_per_req = extend_input_len_per_req
            batch_result.extend_logprob_start_len_per_req = (
                extend_logprob_start_len_per_req
            )
            ret = batch_result
        else:  # embedding or reward model
            model_worker_batch = batch.get_model_worker_batch()
            embeddings = self.tp_worker.forward_batch_embedding(model_worker_batch)
            ret = EmbeddingBatchResult(embeddings=embeddings)

        # Capture prefill end time for EXTEND mode
        if batch.forward_mode == ForwardMode.EXTEND:
            current_time = time.perf_counter()
            for req in batch.reqs:
                req.time_stats.prefill_end_time_host = current_time

        return ret

    def launch_batch_sample_if_needed(
        self, batch_result: GenerationBatchResult
    ) -> Union[GenerationBatchResult, EmbeddingBatchResult]:
        # TODO(lsyin): make the delayed sample a default behavior after
        # unifying the forward_batch_generation interface (related to spec V2).
        if batch_result is None or batch_result.delay_sample_func is None:
            return

        with self.forward_stream_ctx:
            self.forward_stream.wait_stream(self.default_stream)
            _batch_result = batch_result.delay_sample_func()
            assert _batch_result is batch_result
            self.future_map.store_to_map(batch_result.future_indices, batch_result)
            batch_result.copy_to_cpu(return_logprob=self.cur_batch.return_logprob)

    def process_batch_result(
        self,
        batch: ScheduleBatch,
        result: Union[GenerationBatchResult, EmbeddingBatchResult],
    ):
        if batch.forward_mode.is_decode():
            self.process_batch_result_decode(batch, result)
            metric_trace_slice_batch(RequestStage.DECODE_LOOP, batch.reqs)
        elif batch.forward_mode.is_extend():
            if batch.is_dllm():
                self.process_batch_result_dllm(batch, result)
            else:
                self.process_batch_result_prefill(batch, result)
        elif batch.forward_mode.is_prebuilt():
            self.process_batch_result_prebuilt(batch)
        elif batch.forward_mode.is_idle():
            if self.enable_overlap:
                if result.copy_done is not None:
                    result.copy_done.synchronize()

        self.maybe_send_health_check_signal()

    def maybe_send_health_check_signal(self):
        if self.return_health_check_ct:
            # Return some signal for the health check.
            # This is used to prevent the health check signal being blocked by long context prefill.
            # However, one minor issue is that this code path does not check the status of detokenizer manager.
            self.return_health_check_ct -= 1
            self.send_to_tokenizer.send_output(HealthCheckOutput())

    def move_ready_grammar_requests(self):
        """Move requests whose grammar objects are ready from grammar_queue to waiting_queue."""

        num_ready_reqs = 0
        num_timeout_reqs = 0
        for req in self.grammar_queue:
            try:
                if req.finished():  # It is aborted by AbortReq
                    num_ready_reqs += 1
                    continue

                req.grammar = req.grammar.result(timeout=0.03)
                self.grammar_backend.set_cache(req.grammar_key, req.grammar.copy())
                if req.grammar is INVALID_GRAMMAR_OBJ:
                    error_msg = f"Invalid grammar request: {req.grammar_key=}"
                    req.set_finish_with_abort(error_msg)

                num_ready_reqs += 1
            except futures._base.TimeoutError:
                req.grammar_wait_ct += 1
                # NOTE(lianmin): this timeout is the waiting time of the above line. It is
                # not the waiting time from it enters the grammar queue.
                if req.grammar_wait_ct > GRAMMAR_TIMEOUT / 0.03:
                    num_timeout_reqs = 1
                break

        if self.server_args.enable_dp_attention:
            tp_size = self.attn_tp_size
            tp_group = self.attn_tp_cpu_group
        else:
            tp_size = self.tp_size
            tp_group = self.tp_cpu_group

        if tp_size > 1:
            # Sync across TP ranks to make sure they have the same number of ready requests
            tensor = torch.tensor([num_ready_reqs, num_timeout_reqs], dtype=torch.int32)
            torch.distributed.all_reduce(
                tensor, op=torch.distributed.ReduceOp.MAX, group=tp_group
            )
            num_ready_reqs_max, num_timeout_reqs_max = tensor.tolist()

            for i in range(num_ready_reqs, num_ready_reqs_max):
                req = self.grammar_queue[i]
                if req.finished():  # It is aborted by AbortReq
                    continue
                req.grammar = req.grammar.result()
                self.grammar_backend.set_cache(req.grammar_key, req.grammar.copy())
                if req.grammar is INVALID_GRAMMAR_OBJ:
                    error_msg = f"Invalid grammar request: {req.grammar_key=}"
                    req.set_finish_with_abort(error_msg)
        else:
            num_ready_reqs_max = num_ready_reqs
            num_timeout_reqs_max = num_timeout_reqs

        for i in range(num_ready_reqs, num_ready_reqs + num_timeout_reqs_max):
            req = self.grammar_queue[i]
            req.grammar.cancel()
            self.grammar_backend.set_cache(req.grammar_key, INVALID_GRAMMAR_OBJ)
            error_msg = f"Grammar preprocessing timed out for {req.grammar_key=}"
            req.set_finish_with_abort(error_msg)

        num_ready_reqs = num_ready_reqs_max + num_timeout_reqs_max

        for req in self.grammar_queue[:num_ready_reqs]:
            self._add_request_to_queue(req)
        self.grammar_queue = self.grammar_queue[num_ready_reqs:]

    def flush_cache_wrapped(self, recv_req: FlushCacheReqInput):
        success = self.flush_cache()
        return FlushCacheReqOutput(success=success)

    def clear_hicache_storage_wrapped(self, recv_req: ClearHiCacheReqInput):
        if self.enable_hierarchical_cache:
            self.tree_cache.clear_storage_backend()
            logger.info("Hierarchical cache cleared successfully!")
            if_success = True
        else:
            logging.warning("Hierarchical cache is not enabled.")
            if_success = False
        return ClearHiCacheReqOutput(success=if_success)

    def _is_no_request(self):
        no_request = (
            self.running_batch.is_empty()
            and (self.last_batch is None or self.last_batch.is_empty())
            and (self.cur_batch is None or self.cur_batch.is_empty())
            and (not self.enable_overlap or len(self.result_queue) == 0)
            and (self.pp_size == 1 or all(x.is_empty() for x in self.running_mbs))
        )
        if self.disaggregation_mode == DisaggregationMode.PREFILL:
            no_request &= (
                len(self.disagg_prefill_bootstrap_queue.queue) == 0
                and len(self.disagg_prefill_inflight_queue) == 0
            )
        if self.disaggregation_mode == DisaggregationMode.DECODE:
            no_request &= (
                len(self.disagg_decode_prealloc_queue.queue) == 0
                and len(self.disagg_decode_transfer_queue.queue) == 0
            )
        return no_request

    def flush_cache(self):
        """Flush the memory pool and cache."""
        if self._is_no_request():
            self.cur_batch = None
            self.last_batch = None
            self.tree_cache.reset()
            if self.grammar_backend:
                self.grammar_backend.reset()
            self.req_to_token_pool.clear()
            self.token_to_kv_pool_allocator.clear()

            if self.draft_worker:
                self.draft_worker.clear_cache_pool()

            self.num_generated_tokens = 0
            self.forward_ct_decode = 0
            self.spec_num_accepted_tokens = 0
            self.spec_num_forward_ct = 0
            self.spec_total_num_accepted_tokens = 0
            self.spec_total_num_forward_ct = 0
            torch.cuda.empty_cache()
            logger.info("Cache flushed successfully!")
            if_success = True
        else:
            logging.warning(
                f"Cache not flushed because there are pending requests. "
                f"#queue-req: {len(self.waiting_queue)}, "
                f"#running-req: {len(self.running_batch.reqs)}"
            )
            if_success = False
        return if_success

    def get_internal_state(self, recv_req: GetInternalStateReq):
        ret = vars(get_global_server_args())
        ret["last_gen_throughput"] = self.last_gen_throughput
        ret["memory_usage"] = {
            "weight": round(self.tp_worker.model_runner.weight_load_mem_usage, 2),
            "kvcache": round(
                self.token_to_kv_pool_allocator.get_kvcache().mem_usage, 2
            ),
            "token_capacity": int(self.max_total_num_tokens),
        }

        ret["memory_usage"]["graph"] = round(
            self.tp_worker.model_runner.graph_mem_usage, 2
        )

        if not self.spec_algorithm.is_none() and self.spec_total_num_forward_ct > 0:
            ret["avg_spec_accept_length"] = (
                self.spec_total_num_accepted_tokens / self.spec_total_num_forward_ct
            )
        if RECORD_STEP_TIME:
            ret["step_time_dict"] = self.step_time_dict

        # This field is not serializable.
        ret.pop("model_config", None)

        return GetInternalStateReqOutput(internal_state=ret)

    def set_internal_state(self, recv_req: SetInternalStateReq):
        server_args_dict = recv_req.server_args
        args_allow_update = set(
            [
                "pp_max_micro_batch_size",
                "speculative_accept_threshold_single",
                "speculative_accept_threshold_acc",
            ]
        )
        if_success = True
        for k, v in server_args_dict.items():
            if k not in args_allow_update:
                logging.warning(f"Updating {k} is not supported.")
                if_success = False
                break
            elif k == "pp_max_micro_batch_size" and (
                v > self.max_running_requests // self.pp_size or v < 1
            ):
                logging.warning(
                    f"Updating {k} to {v} is rejected because it is out of the valid range [1, {self.max_running_requests // self.pp_size}]."
                )
                if_success = False
                break
        if if_success:
            if not self.spec_algorithm.is_none() and self.spec_total_num_forward_ct > 0:
                avg_spec_accept_length = (
                    self.spec_total_num_accepted_tokens / self.spec_total_num_forward_ct
                )
                logger.info(f"{avg_spec_accept_length=}")
            self.spec_total_num_accepted_tokens = self.spec_total_num_forward_ct = 0
            for k, v in server_args_dict.items():
                setattr(get_global_server_args(), k, v)
            logger.info(f"Global server args updated! {get_global_server_args()=}")
        return SetInternalStateReqOutput(
            updated=True,
            server_args=vars(get_global_server_args()),
        )

    def handle_rpc_request(self, recv_req: RpcReqInput):
        # Handle RPC requests
        logger.info(
            f"handle_rpc_request: {recv_req.method}, param: {recv_req.parameters}"
        )

        success = True
        exec = None
        try:
            func = getattr(self, recv_req.method)
            if recv_req.parameters is not None:
                func(**recv_req.parameters)
            else:
                func()
        except Exception as e:
            success = False
            exec = e
            logger.error(f"Failed to call rpc {recv_req.method}: {str(e)}")

        barrier()
        return RpcReqOutput(success, "" if not exec else str(exec))

    def abort_request(self, recv_req: AbortReq):
        # Delete requests in the waiting queue
        to_del = []
        for i, req in enumerate(self.waiting_queue):
            if recv_req.abort_all or req.rid.startswith(recv_req.rid):
                to_del.append(i)

        # Sort in reverse order to avoid index issues when deleting
        for i in reversed(to_del):
            # Abort method 1: directly pop from the queue
            # This only works for requests that have not started anything.
            # We still need to send something back to TokenizerManager to clean up the state.
            req = self.waiting_queue.pop(i)
            if self.enable_hicache_storage:
                # to release prefetch events associated with the request
                self.tree_cache.release_aborted_request(req.rid)
            self.send_to_tokenizer.send_output(AbortReq(rid=req.rid), req)
            # For disaggregation decode mode, the request in the waiting queue has KV cache allocated.
            if self.disaggregation_mode == DisaggregationMode.DECODE:
                release_kv_cache(req, self.tree_cache)

            # For mamba radix cache
            if req.mamba_pool_idx is not None:
                release_kv_cache(req, self.tree_cache, is_insert=False)
            logger.debug(f"Abort queued request. {req.rid=}")

        # Delete the requests in the grammar queue
        for req in self.grammar_queue:
            # Abort method 2: call `set_finish_with_abort`
            # The request will still run one prefill forward pass.
            # In this case, we change the input_ids to be only one token to make this prefill cheap.
            if recv_req.abort_all or req.rid.startswith(recv_req.rid):
                logger.debug(f"Abort grammar queue request. {req.rid=}")
                if req.grammar:
                    req.grammar.cancel()
                req.set_finish_with_abort("Aborted by AbortReq.")

        # Delete requests not in the waiting queue when PD disaggregation is enabled
        if self.disaggregation_mode == DisaggregationMode.PREFILL:
            # Abort requests that have not yet been bootstrapped
            for req in self.disagg_prefill_bootstrap_queue.queue:
                if recv_req.abort_all or req.rid.startswith(recv_req.rid):
                    logger.debug(f"Abort bootstrap queue request. {req.rid=}")
                    if hasattr(req.disagg_kv_sender, "abort"):
                        req.disagg_kv_sender.abort()

            # Abort in-flight requests
            for req in self.disagg_prefill_inflight_queue:
                if recv_req.abort_all or req.rid.startswith(recv_req.rid):
                    logger.debug(f"Abort inflight queue request. {req.rid=}")
                    if hasattr(req.disagg_kv_sender, "abort"):
                        req.disagg_kv_sender.abort()

        elif self.disaggregation_mode == DisaggregationMode.DECODE:
            # Abort requests that have not yet finished preallocation
            for decode_req in self.disagg_decode_prealloc_queue.queue:
                if recv_req.abort_all or decode_req.req.rid.startswith(recv_req.rid):
                    logger.debug(f"Abort prealloc queue request. {decode_req.req.rid=}")
                    decode_req.kv_receiver.abort()

            # Abort requests waiting for kvcache to release tree cache
            for decode_req in self.disagg_decode_transfer_queue.queue:
                if recv_req.abort_all or decode_req.req.rid.startswith(recv_req.rid):
                    logger.debug(f"Abort transfer queue request. {decode_req.req.rid=}")
                    decode_req.kv_receiver.abort()

        # Delete requests in the running batch
        if self.cur_batch is self.running_batch or self.cur_batch is None:
            reqs = self.running_batch.reqs
        else:
            reqs = self.running_batch.reqs + self.cur_batch.reqs

        for req in reqs:
            if not req.finished() and (
                recv_req.abort_all or req.rid.startswith(recv_req.rid)
            ):
                # Abort method 3: set `to_finish`
                # The request will still run one decode forward pass.
                # Then we reuse all existing code to clean up the KV cache allocation.
                logger.debug(f"Abort running request. {req.rid=}")
                req.to_finish = FINISH_ABORT()

    def _pause_engine(self) -> Tuple[List[Req], int]:
        raise NotImplementedError()

    def pause_generation(self, recv_req: PauseGenerationReqInput):
        self._engine_paused = True

        if self.enable_overlap and self.last_batch:
            # Process the results of the last batch
            tmp_batch, tmp_result = self.result_queue.popleft()
            self.process_batch_result(tmp_batch, tmp_result)

        if self.last_batch and self.last_batch.forward_mode.is_extend():
            chunked_req_to_exclude = set()
            if recv_req.mode == "in_place":
                if self.chunked_req is not None:
                    chunked_req_to_exclude.add(self.chunked_req)
            self.last_batch.filter_batch(
                chunked_req_to_exclude=list(chunked_req_to_exclude)
            )
            self.running_batch.merge_batch(self.last_batch)

        self.last_batch = None
        self.cur_batch = None

        if recv_req.mode == "retract":
            self.running_batch.filter_batch(v1_spec_info_filtered=True)
            if len(self.running_batch.reqs) != 0:
                retracted_reqs = self.running_batch.retract_all(self.server_args)
                for req in retracted_reqs:
                    self._add_request_to_queue(req)

            self.running_batch.batch_is_full = False
            self.chunked_req = None

    def continue_generation(self, recv_req: ContinueGenerationReqInput):
        self._engine_paused = False

    def load_lora_adapter(
        self, recv_req: LoadLoRAAdapterReqInput
    ) -> LoadLoRAAdapterReqOutput:
        """In-place loading a new lora adapter from disk or huggingface."""

        result = self.tp_worker.load_lora_adapter(recv_req)
        return result

    def unload_lora_adapter(
        self, recv_req: UnloadLoRAAdapterReqInput
    ) -> UnloadLoRAAdapterReqOutput:
        """Unload the lora adapter."""

        result = self.tp_worker.unload_lora_adapter(recv_req)
        return result

    def init_weights_send_group_for_remote_instance(
        self, recv_req: InitWeightsSendGroupForRemoteInstanceReqInput
    ):
        """Init the seed and client instance communication group."""
        success, message = self.tp_worker.init_weights_send_group_for_remote_instance(
            recv_req
        )
        return InitWeightsSendGroupForRemoteInstanceReqOutput(success, message)

    def send_weights_to_remote_instance(
        self, recv_req: SendWeightsToRemoteInstanceReqInput
    ):
        """Send the seed instance weights to the destination instance."""
        success, message = self.tp_worker.send_weights_to_remote_instance(recv_req)
        return SendWeightsToRemoteInstanceReqOutput(success, message)

    def slow_down(self, recv_req: SlowDownReqInput):
        t = recv_req.forward_sleep_time
        if t is not None and t <= 0:
            t = None
        self.forward_sleep_time = t
        return SlowDownReqOutput()

    def expert_distribution_handle(self, recv_req: ExpertDistributionReq):
        action = recv_req.action
        if action == ExpertDistributionReqType.START_RECORD:
            get_global_expert_distribution_recorder().start_record()
        elif action == ExpertDistributionReqType.STOP_RECORD:
            get_global_expert_distribution_recorder().stop_record()
        elif action == ExpertDistributionReqType.DUMP_RECORD:
            get_global_expert_distribution_recorder().dump_record()
        else:
            raise ValueError(f"Unrecognized ExpertDistributionReq value: {recv_req=}")
        return ExpertDistributionReqOutput()

    def open_session(self, recv_req: OpenSessionReqInput):
        # handle error
        session_id = recv_req.session_id
        if session_id in self.sessions:
            logger.warning(f"session id {session_id} already exist, cannot open.")
            return OpenSessionReqOutput(session_id, False)
        elif session_id is None:
            logger.warning("session id is None, cannot open.")
            return OpenSessionReqOutput(session_id, False)
        else:
            self.sessions[session_id] = Session(
                recv_req.capacity_of_str_len, session_id
            )
            return OpenSessionReqOutput(session_id, True)

    def close_session(self, recv_req: CloseSessionReqInput):
        # handle error
        session_id = recv_req.session_id
        if session_id not in self.sessions:
            logger.warning(f"session id {session_id} does not exist, cannot delete.")
        else:
            del self.sessions[session_id]

    def get_print_prefix(self):
        prefix = ""
        if self.attn_dp_rank is not None:
            prefix += f" DP{self.attn_dp_rank}"
        if self.server_args.tp_size > 1:
            prefix += f" TP{self.tp_rank}"
        if self.pp_size > 1:
            prefix += f" PP{self.pp_rank}"
        return prefix

    def current_scheduler_metrics_enabled(self):
        return self.attn_tp_rank == 0 or self.enable_metrics_for_all_schedulers

    def maybe_sleep_on_idle(self):
        if self.idle_sleeper is not None:
            self.idle_sleeper.maybe_sleep()

    def handle_freeze_gc(self, recv_req: FreezeGCReq):
        """Handle freeze_gc request: freeze scheduler's GC and forward to detokenizer."""
        freeze_gc("Scheduler")
        self.send_to_detokenizer.send_output(recv_req, recv_req)
        return None

<<<<<<< HEAD
    def get_remote_instance_transfer_engine_info(self):
        return self.tp_worker.get_remote_instance_transfer_engine_info()

    def _req_trace_metric_ctx_init(
        self, req: Union[TokenizedGenerateReqInput, TokenizedEmbeddingReqInput]
    ):
        if self.server_args.trace_level == 0 and not self.server_args.enable_metrics:
            req.trace_metric_ctx = NullContext()
            return

        bootstrap_room = req.bootstrap_room if hasattr(req, "bootstrap_room") else None

        propagation_context = req.trace_metric_ctx
        req.trace_metric_ctx = TraceMetricContext(
            req.rid,
            bootstrap_room,
            module_name="request",
            server_args=self.server_args,
            metrics_collector=(
                self.metrics_collector if self.server_args.enable_metrics else None
            ),
        )
        req.trace_metric_ctx.trace_set_proc_propagate_context(propagation_context)
        req.trace_metric_ctx.slice_start(RequestStage.ANONYMOUS)

=======
>>>>>>> 54df514b

class IdleSleeper:
    """
    In setups which have long inactivity periods it is desirable to reduce
    system power consumption when sglang does nothing. This would lead not only
    to power savings, but also to more CPU thermal headroom when a request
    eventually comes. This is important in cases when multiple GPUs are connected
    as each GPU would otherwise pin one thread at 100% CPU usage.

    The simplest solution is to use zmq.Poller on all sockets that may receive
    data that needs handling immediately.
    """

    def __init__(self, sockets):
        self.poller = zmq.Poller()
        self.last_empty_time = time.time()
        for s in sockets:
            self.poller.register(s, zmq.POLLIN)

        self.empty_cache_interval = envs.SGLANG_EMPTY_CACHE_INTERVAL.get()

    def maybe_sleep(self):
        self.poller.poll(1000)
        if (
            self.empty_cache_interval > 0
            and time.time() - self.last_empty_time > self.empty_cache_interval
        ):
            self.last_empty_time = time.time()
            torch.cuda.empty_cache()


def is_health_check_generate_req(recv_req):
    rid = getattr(recv_req, "rid", None)
    return rid is not None and rid.startswith("HEALTH_CHECK")


def is_work_request(recv_req):
    return isinstance(
        recv_req,
        (
            TokenizedGenerateReqInput,
            TokenizedEmbeddingReqInput,
            BatchTokenizedGenerateReqInput,
            BatchTokenizedEmbeddingReqInput,
        ),
    )


def run_scheduler_process(
    server_args: ServerArgs,
    port_args: PortArgs,
    gpu_id: int,
    tp_rank: int,
    moe_ep_rank: int,
    pp_rank: int,
    dp_rank: Optional[int],
    pipe_writer,
):
    # Generate the logger prefix
    prefix = ""
    if dp_rank is None and "SGLANG_DP_RANK" in os.environ:
        # [For Router] if env var "SGLANG_DP_RANK" exist, set dp_rank to the value of the env var
        dp_rank = int(os.environ["SGLANG_DP_RANK"])
    if dp_rank is not None:
        prefix += f" DP{dp_rank}"
    if server_args.pp_size > 1:
        prefix += f" PP{pp_rank}"
    if server_args.tp_size > 1:
        prefix += f" TP{tp_rank}"
    if server_args.ep_size > 1:
        prefix += f" EP{moe_ep_rank}"

    # Config the process
    setproctitle.setproctitle(f"sglang::scheduler{prefix.replace(' ', '_')}")
    faulthandler.enable()
    kill_itself_when_parent_died()
    parent_process = psutil.Process().parent()

    # Configure the logger
    configure_logger(server_args, prefix=prefix)
    suppress_other_loggers()

    # Set cpu affinity to this gpu process
    if get_bool_env_var("SGLANG_SET_CPU_AFFINITY"):
        set_gpu_proc_affinity(
            server_args.pp_size, server_args.tp_size, server_args.nnodes, gpu_id
        )
    if (
        numa_node := server_args.numa_node
    ) is not None and not envs.SGLANG_NUMA_BIND_V2.get():
        numa_bind_to_node(numa_node[gpu_id])

    # Set up tracing
    if server_args.trace_level > 0:
        process_tracing_init(server_args.otlp_traces_endpoint, "sglang")
        thread_label = "Scheduler"
        if server_args.disaggregation_mode == "prefill":
            thread_label = "Prefill Scheduler"
        elif server_args.disaggregation_mode == "decode":
            thread_label = "Decode Scheduler"
        trace_set_thread_info(thread_label, tp_rank, dp_rank)

    # Create a scheduler and run the event loop
    try:
        scheduler = Scheduler(
            server_args,
            port_args,
            gpu_id,
            tp_rank,
            moe_ep_rank,
            pp_rank,
            dp_rank,
        )
        pipe_writer.send(
            {
                "status": "ready",
                "max_total_num_tokens": scheduler.max_total_num_tokens,
                "max_req_input_len": scheduler.max_req_input_len,
            }
        )

        disaggregation_mode: DisaggregationMode = scheduler.disaggregation_mode
        if disaggregation_mode == DisaggregationMode.NULL:
            if scheduler.enable_pdmux:
                scheduler.event_loop_pdmux()
            elif server_args.pp_size > 1:
                scheduler.event_loop_pp()
            elif scheduler.enable_overlap:
                scheduler.event_loop_overlap()
            else:
                scheduler.event_loop_normal()
        elif disaggregation_mode == DisaggregationMode.PREFILL:
            if scheduler.enable_overlap:
                scheduler.event_loop_overlap_disagg_prefill()
            else:
                if server_args.pp_size > 1:
                    scheduler.event_loop_pp_disagg_prefill()
                else:
                    scheduler.event_loop_normal_disagg_prefill()

        elif disaggregation_mode == DisaggregationMode.DECODE:
            if scheduler.enable_overlap:
                scheduler.event_loop_overlap_disagg_decode()
            else:
                if server_args.pp_size > 1:
                    scheduler.event_loop_pp_disagg_decode()
                else:
                    scheduler.event_loop_normal_disagg_decode()

    except Exception:
        traceback = get_exception_traceback()
        logger.error(f"Scheduler hit an exception: {traceback}")
        parent_process.send_signal(signal.SIGQUIT)<|MERGE_RESOLUTION|>--- conflicted
+++ resolved
@@ -2643,10 +2643,6 @@
         self.send_to_detokenizer.send_output(recv_req, recv_req)
         return None
 
-<<<<<<< HEAD
-    def get_remote_instance_transfer_engine_info(self):
-        return self.tp_worker.get_remote_instance_transfer_engine_info()
-
     def _req_trace_metric_ctx_init(
         self, req: Union[TokenizedGenerateReqInput, TokenizedEmbeddingReqInput]
     ):
@@ -2669,8 +2665,6 @@
         req.trace_metric_ctx.trace_set_proc_propagate_context(propagation_context)
         req.trace_metric_ctx.slice_start(RequestStage.ANONYMOUS)
 
-=======
->>>>>>> 54df514b
 
 class IdleSleeper:
     """
