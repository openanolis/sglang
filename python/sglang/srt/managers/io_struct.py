# Copyright 2023-2024 SGLang Team
# Licensed under the Apache License, Version 2.0 (the "License");
# you may not use this file except in compliance with the License.
# You may obtain a copy of the License at
#
#     http://www.apache.org/licenses/LICENSE-2.0
#
# Unless required by applicable law or agreed to in writing, software
# distributed under the License is distributed on an "AS IS" BASIS,
# WITHOUT WARRANTIES OR CONDITIONS OF ANY KIND, either express or implied.
# See the License for the specific language governing permissions and
# limitations under the License.
# ==============================================================================
"""
The definition of objects transferred between different
processes (TokenizerManager, DetokenizerManager, Scheduler).
"""

from __future__ import annotations

import copy
import uuid
from abc import ABC
from dataclasses import dataclass, field
from enum import Enum
from typing import TYPE_CHECKING, Any, Dict, List, Literal, Optional, Union

import torch

from sglang.srt.lora.lora_registry import LoRARef
from sglang.srt.managers.schedule_batch import BaseFinishReason
from sglang.srt.multimodal.mm_utils import has_valid_data
from sglang.srt.sampling.sampling_params import SamplingParams
from sglang.srt.tracing.trace_metric_wrapper import TraceMetricContext
from sglang.srt.utils import ImageData

# Handle serialization of Image for pydantic
if TYPE_CHECKING:
    from PIL.Image import Image
else:
    Image = Any


@dataclass
class BaseReq(ABC):
    rid: Optional[Union[str, List[str]]] = field(default=None, kw_only=True)
    http_worker_ipc: Optional[str] = field(default=None, kw_only=True)

    def regenerate_rid(self):
        """Generate a new request ID and return it."""
        if isinstance(self.rid, list):
            self.rid = [uuid.uuid4().hex for _ in range(len(self.rid))]
        else:
            self.rid = uuid.uuid4().hex
        return self.rid


@dataclass
class BaseBatchReq(ABC):
    rids: Optional[List[str]] = field(default=None, kw_only=True)
    http_worker_ipcs: Optional[List[str]] = field(default=None, kw_only=True)

    def regenerate_rids(self):
        """Generate new request IDs and return them."""
        self.rids = [uuid.uuid4().hex for _ in range(len(self.rids))]
        return self.rids


@dataclass
class RequestTimingMetricsMixin:
    """
    Mixin class containing common request-level timing metrics.

    This class consolidates the timing metrics that are shared across all batch output types
    to avoid code duplication and ensure consistency.
    """

    # Queue duration: time spent waiting in queue before request is scheduled.
    queue_time: Optional[List[Optional[float]]]

    # Forward entry time: timestamp when the request enters the forward pass stage.
    # This corresponds to `forward_entry_time` in TimeStats.
    # In different modes:
    #   - Unified/PD-colocate: timestamp when forward computation begins (covers prefill + decode)
    #   - Prefill instance (P): timestamp when prefill forward pass begins
    #   - Decode instance (D): timestamp when decode forward pass begins
    # Note: This is NOT the same as prefill_start_time. There may be a delay between
    # forward_entry_time and prefill_start_time (see prefill_launch_delay).
    forward_entry_time: Optional[List[Optional[float]]]

    # Prefill launch delay: time spent waiting between forward entry and prefill start.
    # Calculated as: prefill_start_time - forward_entry_time
    # This represents the delay between when the request enters the forward stage
    # and when prefill computation actually begins.
    prefill_launch_delay: Optional[List[Optional[float]]]

    # Prefill launch latency: time spent during prefill kernel launch.
    # Calculated as: prefill_end_time_host - prefill_start_time_host
    prefill_launch_latency: Optional[List[Optional[float]]]

    # Prefill finished time: timestamp when prefill phase completes (wall clock time).
    # This marks when the prefill computation finishes.
    prefill_finished_ts: Optional[List[Optional[float]]]


@dataclass
class SpeculativeDecodingMetricsMixin:
    """
    Mixin class containing speculative decoding metrics.

    This class consolidates speculative decoding metrics that are shared across
    batch output types that support speculative decoding to avoid code duplication.
    """

    # Verify count: number of verification forward passes
    spec_verify_ct: List[int]

    # Accepted tokens: Number of accepted tokens during speculative decoding
    spec_accepted_tokens: List[int]


@dataclass
class APIServingTimingMixin:
    # Validation step duration
    validation_time: Optional[float] = None

    # For metrics
    received_time: Optional[float] = None

    # Perf_counter equivalents for accurate time calculations
    received_time_perf: Optional[float] = None


_API_SERVING_TIMING_MIXIN_FIELDS = tuple(
    APIServingTimingMixin.__dataclass_fields__.keys()
)


# Parameters for a session
@dataclass
class SessionParams:
    id: Optional[str] = None
    rid: Optional[str] = None
    offset: Optional[int] = None
    replace: Optional[bool] = None
    drop_previous_output: Optional[bool] = None


# Type definitions for multimodal input data
# Individual data item types for each modality
ImageDataInputItem = Union[Image, str, ImageData, Dict]
AudioDataInputItem = Union[str, Dict]
VideoDataInputItem = Union[str, Dict]
# Union type for any multimodal data item
MultimodalDataInputItem = Union[
    ImageDataInputItem, VideoDataInputItem, AudioDataInputItem
]
# Format types supporting single items, lists, or nested lists for batch processing
MultimodalDataInputFormat = Union[
    List[List[MultimodalDataInputItem]],
    List[MultimodalDataInputItem],
    MultimodalDataInputItem,
]


@dataclass
class GenerateReqInput(BaseReq, APIServingTimingMixin):
    # The input prompt. It can be a single prompt or a batch of prompts.
    text: Optional[Union[List[str], str]] = None
    # The token ids for text; one can specify either text or input_ids
    input_ids: Optional[Union[List[List[int]], List[int]]] = None
    # The embeddings for input_ids; one can specify either text or input_ids or input_embeds.
    input_embeds: Optional[Union[List[List[List[float]]], List[List[float]]]] = None
    # The image input. It can be an image instance, file name, URL, or base64 encoded string.
    # Can be formatted as:
    # - Single image for a single request
    # - List of images (one per request in a batch)
    # - List of lists of images (multiple images per request)
    # See also python/sglang/srt/utils.py:load_image for more details.
    image_data: Optional[MultimodalDataInputFormat] = None
    # The video input. Like image data, it can be a file name, a url, or base64 encoded string.
    video_data: Optional[MultimodalDataInputFormat] = None
    # The audio input. Like image data, it can be a file name, a url, or base64 encoded string.
    audio_data: Optional[MultimodalDataInputFormat] = None
    # The sampling_params. See descriptions below.
    sampling_params: Optional[Union[List[Dict], Dict]] = None
    # Whether to return logprobs.
    return_logprob: Optional[Union[List[bool], bool]] = None
    # If return logprobs, the start location in the prompt for returning logprobs.
    # By default, this value is "-1", which means it will only return logprobs for output tokens.
    logprob_start_len: Optional[Union[List[int], int]] = None
    # If return logprobs, the number of top logprobs to return at each position.
    top_logprobs_num: Optional[Union[List[int], int]] = None
    # If return logprobs, the token ids to return logprob for.
    token_ids_logprob: Optional[Union[List[List[int]], List[int]]] = None
    # Whether to detokenize tokens in text in the returned logprobs.
    return_text_in_logprobs: bool = False
    # Whether to stream output.
    stream: bool = False
    # Whether to log metrics for this request (e.g. health_generate calls do not log metrics)
    log_metrics: bool = True
    # Whether to return hidden states
    return_hidden_states: Union[List[bool], bool] = False
    # Whether to return captured routed experts
    return_routed_experts: bool = False

    # The modalities of the image data [image, multi-images, video]
    modalities: Optional[List[str]] = None
    # Session info for continual prompting
    session_params: Optional[Union[List[Dict], Dict]] = None

    # The path to the LoRA adaptors
    lora_path: Optional[Union[List[Optional[str]], Optional[str]]] = None
    # The uid of LoRA adaptors, should be initialized by tokenizer manager
    lora_id: Optional[Union[List[Optional[str]], Optional[str]]] = None

    # Custom logit processor for advanced sampling control. Must be a serialized instance
    # of `CustomLogitProcessor` in python/sglang/srt/sampling/custom_logit_processor.py
    # Use the processor's `to_str()` method to generate the serialized string.
    custom_logit_processor: Optional[Union[List[Optional[str]], str]] = None

    # For disaggregated inference
    bootstrap_host: Optional[Union[List[str], str]] = None
    bootstrap_port: Optional[Union[List[Optional[int]], int]] = None
    bootstrap_room: Optional[Union[List[int], int]] = None
    bootstrap_pair_key: Optional[Union[List[str], str]] = None
    decode_tp_size: Optional[Union[List[Optional[int]], int]] = None

    # Require reasoning for the request (hybrid reasoning model only)
    require_reasoning: bool = False

    # For data parallel rank routing
    data_parallel_rank: Optional[int] = None

    # For background responses (OpenAI responses API)
    background: bool = False

    # Conversation id used for tracking requests
    conversation_id: Optional[str] = None

    # Priority for the request
    priority: Optional[int] = None

    # Extra key for classifying the request (e.g. cache_salt)
    extra_key: Optional[Union[List[str], str]] = None

    # Whether to disallow logging for this request (e.g. due to ZDR)
    no_logs: bool = False

    # For custom metric labels
    custom_labels: Optional[Dict[str, str]] = None

    # (Internal) Whether to return bytes for image generation
    return_bytes: bool = False

    # Whether to return entropy
    return_entropy: bool = False

    # Propagates trace context via Engine.generate/async_generate
    external_trace_header: Optional[Dict] = None

    # For EPD-disaggregated inference
    need_wait_for_image: Optional[bool] = None
    num_items_assigned: Optional[List] = None

    def contains_mm_input(self) -> bool:
        return (
            has_valid_data(self.image_data)
            or has_valid_data(self.video_data)
            or has_valid_data(self.audio_data)
        )

    def normalize_batch_and_arguments(self):
        """
        Normalize the batch size and arguments for the request.

        This method resolves various input formats and ensures all parameters
        are properly formatted as either single values or batches depending on the input.
        It also handles parallel sampling expansion and sets default values for
        unspecified parameters.

        Raises:
            ValueError: If inputs are not properly specified (e.g., none or all of
                       text, input_ids, input_embeds are provided)
        """
        self._validate_inputs()
        self._determine_batch_size()
        self._handle_parallel_sampling()

        if self.is_single:
            self._normalize_single_inputs()
        else:
            self._normalize_batch_inputs()

    def _validate_inputs(self):
        """Validate that the input configuration is valid."""
        if (
            self.text is None and self.input_ids is None and self.input_embeds is None
        ) or (
            self.text is not None
            and self.input_ids is not None
            and self.input_embeds is not None
        ):
            raise ValueError(
                "Either text, input_ids or input_embeds should be provided."
            )

    def _determine_batch_size(self):
        """Determine if this is a single example or a batch and the batch size."""
        if self.text is not None:
            if isinstance(self.text, str):
                self.is_single = True
                self.batch_size = 1
            else:
                self.is_single = False
                self.batch_size = len(self.text)
            self.input_embeds = None
        elif self.input_ids is not None:
            if len(self.input_ids) == 0:
                raise ValueError("input_ids cannot be empty.")
            if isinstance(self.input_ids[0], int):
                self.is_single = True
                self.batch_size = 1
            else:
                self.is_single = False
                self.batch_size = len(self.input_ids)
            self.input_embeds = None
        else:
            if isinstance(self.input_embeds[0][0], float):
                self.is_single = True
                self.batch_size = 1
            else:
                self.is_single = False
                self.batch_size = len(self.input_embeds)

    def _handle_parallel_sampling(self):
        """Handle parallel sampling parameters and adjust batch size if needed."""
        # Determine parallel sample count
        if self.sampling_params is None:
            self.parallel_sample_num = 1
            return
        elif isinstance(self.sampling_params, dict):
            self.parallel_sample_num = self.sampling_params.get("n", 1)
        else:  # isinstance(self.sampling_params, list):
            self.parallel_sample_num = self.sampling_params[0].get("n", 1)
            for sampling_params in self.sampling_params:
                if self.parallel_sample_num != sampling_params.get("n", 1):
                    raise ValueError(
                        "The parallel_sample_num should be the same for all samples in sample params."
                    )

        # If using parallel sampling with a single example, convert to batch
        if self.parallel_sample_num > 1 and self.is_single:
            self.is_single = False
            if self.text is not None:
                self.text = [self.text]
            if self.input_ids is not None:
                self.input_ids = [self.input_ids]
            if self.input_embeds is not None:
                self.input_embeds = [self.input_embeds]

    def _normalize_single_inputs(self):
        """Normalize inputs for a single example."""
        if self.sampling_params is None:
            self.sampling_params = {}
        if self.rid is None:
            self.rid = uuid.uuid4().hex
        if self.return_logprob is None:
            self.return_logprob = False
        if self.logprob_start_len is None:
            self.logprob_start_len = -1
        if self.top_logprobs_num is None:
            self.top_logprobs_num = 0
        if not self.token_ids_logprob:  # covers both None and []
            self.token_ids_logprob = None

    def _normalize_batch_inputs(self):
        """Normalize inputs for a batch of examples, including parallel sampling expansion."""
        # Calculate expanded batch size
        if self.parallel_sample_num == 1:
            num = self.batch_size
        else:
            # Expand parallel_sample_num
            num = self.batch_size * self.parallel_sample_num

        # Expand input based on type
        self._expand_inputs(num)
        self._normalize_rid(num)
        self._normalize_lora_paths(num)
        self._normalize_image_data(num)
        self._normalize_video_data(num)
        self._normalize_audio_data(num)
        self._normalize_sampling_params(num)
        self._normalize_logprob_params(num)
        self._normalize_custom_logit_processor(num)
        self._normalize_bootstrap_params(num)

    def _expand_inputs(self, num):
        """Expand the main inputs (text, input_ids, input_embeds) for parallel sampling."""
        if self.text is not None:
            if not isinstance(self.text, list):
                raise ValueError("Text should be a list for batch processing.")
            self.text = self.text * self.parallel_sample_num
        elif self.input_ids is not None:
            if not isinstance(self.input_ids, list) or not isinstance(
                self.input_ids[0], list
            ):
                raise ValueError(
                    "input_ids should be a list of lists for batch processing."
                )
            self.input_ids = self.input_ids * self.parallel_sample_num
        elif self.input_embeds is not None:
            if not isinstance(self.input_embeds, list):
                raise ValueError("input_embeds should be a list for batch processing.")
            self.input_embeds = self.input_embeds * self.parallel_sample_num

    def _normalize_lora_paths(self, num):
        """Normalize LoRA paths for batch processing."""
        if self.lora_path is not None:
            if isinstance(self.lora_path, str):
                self.lora_path = [self.lora_path] * num
            elif isinstance(self.lora_path, list):
                self.lora_path = self.lora_path * self.parallel_sample_num
            else:
                raise ValueError("lora_path should be a list or a string.")

    def _normalize_image_data(self, num):
        """Normalize image data for batch processing."""
        if self.image_data is None:
            self.image_data = [None] * num
        elif not isinstance(self.image_data, list):
            # Single image, convert to list of single-image lists
            self.image_data = [[self.image_data]] * num
            self.modalities = ["image"] * num
        elif isinstance(self.image_data, list):
            # Handle empty list case - treat as no images
            if len(self.image_data) == 0:
                self.image_data = [None] * num
                return

            if len(self.image_data) != self.batch_size:
                raise ValueError(
                    "The length of image_data should be equal to the batch size."
                )

            self.modalities = []
            if len(self.image_data) > 0 and isinstance(self.image_data[0], list):
                # Already a list of lists, keep as is
                for i in range(len(self.image_data)):
                    if self.image_data[i] is None or self.image_data[i] == [None]:
                        self.modalities.append(None)
                    elif len(self.image_data[i]) == 1:
                        self.modalities.append("image")
                    elif len(self.image_data[i]) > 1:
                        self.modalities.append("multi-images")
                    else:
                        # Ensure len(self.modalities) == len(self.image_data)
                        self.modalities.append(None)
                # Expand parallel_sample_num
                self.image_data = self.image_data * self.parallel_sample_num
                self.modalities = self.modalities * self.parallel_sample_num
            else:
                # List of images for a batch, wrap each in a list
                wrapped_images = [[img] for img in self.image_data]
                # Expand for parallel sampling
                self.image_data = wrapped_images * self.parallel_sample_num
                self.modalities = ["image"] * num

    def _normalize_video_data(self, num):
        """Normalize video data for batch processing."""
        if self.video_data is None:
            self.video_data = [None] * num
        elif not isinstance(self.video_data, list):
            self.video_data = [self.video_data] * num
        elif isinstance(self.video_data, list):
            self.video_data = self.video_data * self.parallel_sample_num

    def _normalize_audio_data(self, num):
        """Normalize audio data for batch processing."""
        if self.audio_data is None:
            self.audio_data = [None] * num
        elif not isinstance(self.audio_data, list):
            self.audio_data = [self.audio_data] * num
        elif isinstance(self.audio_data, list):
            self.audio_data = self.audio_data * self.parallel_sample_num

    def _normalize_sampling_params(self, num):
        """Normalize sampling parameters for batch processing."""
        if self.sampling_params is None:
            self.sampling_params = [{}] * num
        elif isinstance(self.sampling_params, dict):
            self.sampling_params = [self.sampling_params] * num
        else:  # Already a list
            self.sampling_params = self.sampling_params * self.parallel_sample_num

    def _normalize_rid(self, num):
        """Normalize request IDs for batch processing."""
        if self.rid is None:
            self.rid = [uuid.uuid4().hex for _ in range(num)]
        elif isinstance(self.rid, str):
            new_rids = [f"{self.rid}_{i}" for i in range(num)]
            self.rid = new_rids
        elif isinstance(self.rid, list):
            # Note: the length of rid shall be the same as the batch_size,
            # as the rid would be expanded for parallel sampling in tokenizer_manager
            if len(self.rid) != self.batch_size:
                raise ValueError(
                    "The specified rids length mismatch with the batch_size for batch processing."
                )
        else:
            raise ValueError("The rid should be a string or a list of strings.")

    def _normalize_logprob_params(self, num):
        """Normalize logprob-related parameters for batch processing."""

        # Helper function to normalize a parameter
        def normalize_param(param, default_value, param_name):
            if param is None:
                return [default_value] * num
            elif not isinstance(param, list):
                return [param] * num
            else:
                if self.parallel_sample_num > 1:
                    raise ValueError(
                        f"Cannot use list {param_name} with parallel_sample_num > 1"
                    )
                return param

        # Normalize each logprob parameter
        self.return_logprob = normalize_param(
            self.return_logprob, False, "return_logprob"
        )
        self.logprob_start_len = normalize_param(
            self.logprob_start_len, -1, "logprob_start_len"
        )
        self.top_logprobs_num = normalize_param(
            self.top_logprobs_num, 0, "top_logprobs_num"
        )

        # Handle token_ids_logprob specially due to its nested structure
        if not self.token_ids_logprob:  # covers both None and []
            self.token_ids_logprob = [None] * num
        elif not isinstance(self.token_ids_logprob, list):
            self.token_ids_logprob = [[self.token_ids_logprob] for _ in range(num)]
        elif not isinstance(self.token_ids_logprob[0], list):
            self.token_ids_logprob = [
                copy.deepcopy(self.token_ids_logprob) for _ in range(num)
            ]
        elif self.parallel_sample_num > 1:
            raise ValueError(
                "Cannot use list token_ids_logprob with parallel_sample_num > 1"
            )

    def _normalize_custom_logit_processor(self, num):
        """Normalize custom logit processor for batch processing."""
        if self.custom_logit_processor is None:
            self.custom_logit_processor = [None] * num
        elif not isinstance(self.custom_logit_processor, list):
            self.custom_logit_processor = [self.custom_logit_processor] * num
        elif self.parallel_sample_num > 1:
            raise ValueError(
                "Cannot use list custom_logit_processor with parallel_sample_num > 1"
            )

    def _normalize_bootstrap_params(self, num):
        """Normalize bootstrap parameters for batch processing."""
        # Normalize bootstrap_host
        if self.bootstrap_host is None:
            self.bootstrap_host = [None] * num
        elif not isinstance(self.bootstrap_host, list):
            self.bootstrap_host = [self.bootstrap_host] * num
        elif isinstance(self.bootstrap_host, list):
            self.bootstrap_host = self.bootstrap_host * self.parallel_sample_num

        # Normalize bootstrap_port
        if self.bootstrap_port is None:
            self.bootstrap_port = [None] * num
        elif not isinstance(self.bootstrap_port, list):
            self.bootstrap_port = [self.bootstrap_port] * num
        elif isinstance(self.bootstrap_port, list):
            self.bootstrap_port = self.bootstrap_port * self.parallel_sample_num

        # Normalize bootstrap_room
        if self.bootstrap_room is None:
            self.bootstrap_room = [None] * num
        elif not isinstance(self.bootstrap_room, list):
            self.bootstrap_room = [self.bootstrap_room + i for i in range(num)]
        elif isinstance(self.bootstrap_room, list):
            self.bootstrap_room = self.bootstrap_room * self.parallel_sample_num

        # Normalize bootstrap_pair_key
        if self.bootstrap_pair_key is None:
            self.bootstrap_pair_key = [None] * num
        elif not isinstance(self.bootstrap_pair_key, list):
            self.bootstrap_pair_key = [self.bootstrap_pair_key] * num
        elif isinstance(self.bootstrap_pair_key, list):
            self.bootstrap_pair_key = self.bootstrap_pair_key * self.parallel_sample_num

    def _validate_session_params(self):
        """Validate that session parameters are properly formatted."""
        if self.session_params is not None:
            if not isinstance(self.session_params, dict) and not isinstance(
                self.session_params[0], dict
            ):
                raise ValueError("Session params must be a dict or a list of dicts.")

    def __getitem__(self, i):
        return GenerateReqInput(
            text=self.text[i] if self.text is not None else None,
            input_ids=self.input_ids[i] if self.input_ids is not None else None,
            input_embeds=(
                self.input_embeds[i] if self.input_embeds is not None else None
            ),
            image_data=self.image_data[i],
            video_data=self.video_data[i],
            audio_data=self.audio_data[i],
            sampling_params=self.sampling_params[i],
            rid=self.rid[i],
            return_logprob=self.return_logprob[i],
            logprob_start_len=self.logprob_start_len[i],
            top_logprobs_num=self.top_logprobs_num[i],
            token_ids_logprob=self.token_ids_logprob[i],
            return_text_in_logprobs=self.return_text_in_logprobs,
            stream=self.stream,
            log_metrics=self.log_metrics,
            return_hidden_states=(
                self.return_hidden_states[i]
                if isinstance(self.return_hidden_states, list)
                else self.return_hidden_states
            ),
            return_routed_experts=self.return_routed_experts,
            modalities=self.modalities[i] if self.modalities else None,
            session_params=self.session_params,
            lora_path=self.lora_path[i] if self.lora_path is not None else None,
            lora_id=self.lora_id[i] if self.lora_id is not None else None,
            custom_logit_processor=(
                self.custom_logit_processor[i]
                if self.custom_logit_processor is not None
                else None
            ),
            # if `__getitem__` is called, the bootstrap_host, bootstrap_port, bootstrap_room must be a list
            bootstrap_host=(
                self.bootstrap_host[i] if self.bootstrap_host is not None else None
            ),
            bootstrap_port=(
                self.bootstrap_port[i] if self.bootstrap_port is not None else None
            ),
            bootstrap_room=(
                self.bootstrap_room[i] if self.bootstrap_room is not None else None
            ),
            bootstrap_pair_key=(
                self.bootstrap_pair_key[i]
                if self.bootstrap_pair_key is not None
                else None
            ),
            decode_tp_size=(
                self.decode_tp_size[i] if self.decode_tp_size is not None else None
            ),
            data_parallel_rank=(
                self.data_parallel_rank if self.data_parallel_rank is not None else None
            ),
            conversation_id=self.conversation_id,
            priority=self.priority,
            extra_key=self.extra_key,
            no_logs=self.no_logs,
            custom_labels=self.custom_labels,
            return_bytes=self.return_bytes,
            return_entropy=self.return_entropy,
            external_trace_header=self.external_trace_header,
            http_worker_ipc=self.http_worker_ipc,
            **{
                field: getattr(self, field)
                for field in _API_SERVING_TIMING_MIXIN_FIELDS
            },
        )


@dataclass
class TokenizedGenerateReqInput(BaseReq):
    # The input text
    input_text: str
    # The input token ids
    input_ids: List[int]
    # The multimodal inputs
    mm_inputs: dict
    # The sampling parameters
    sampling_params: SamplingParams
    # Whether to return the logprobs
    return_logprob: bool
    # If return logprobs, the start location in the prompt for returning logprobs.
    logprob_start_len: int
    # If return logprobs, the number of top logprobs to return at each position.
    top_logprobs_num: int
    # If return logprobs, the token id to return logprob for
    token_ids_logprob: List[int]
    # Whether to stream output
    stream: bool

    # Whether to return hidden states
    return_hidden_states: bool = False

    # Whether to return captured routed experts
    return_routed_experts: bool = False

    # The input embeds
    input_embeds: Optional[Union[List[List[List[float]]], List[List[float]]]] = None

    # Session info for continual prompting
    session_params: Optional[SessionParams] = None

    # LoRA related
    lora_id: Optional[str] = None  # None means just use the base model

    # Custom logit processor for advanced sampling control. Must be a serialized instance
    # of `CustomLogitProcessor` in python/sglang/srt/sampling/custom_logit_processor.py
    # Use the processor's `to_str()` method to generate the serialized string.
    custom_logit_processor: Optional[str] = None

    # For disaggregated inference
    bootstrap_host: Optional[str] = None
    bootstrap_port: Optional[int] = None
    bootstrap_room: Optional[int] = None
    bootstrap_pair_key: Optional[str] = None
    decode_tp_size: Optional[int] = None

    # Require reasoning for the request (hybrid reasoning model only)
    require_reasoning: bool = False

    # For data parallel rank routing
    data_parallel_rank: Optional[int] = None

    # Priority for the request
    priority: Optional[int] = None

    # Extra key for classifying the request (e.g. cache_salt)
    extra_key: Optional[str] = None

    # Whether to disallow logging for this request (e.g. due to ZDR)
    no_logs: bool = False

    # (Internal) Whether to return bytes for image generation
    return_bytes: bool = False

    # Whether to return entropy
    return_entropy: bool = False

    need_wait_for_image: bool = False
    num_items_assigned: Optional[List] = None

    # For observability
    trace_metric_ctx: Optional[Union[TraceMetricContext, Dict]] = None


@dataclass
class BatchTokenizedGenerateReqInput(BaseBatchReq):
    # The batch of tokenized requests
    batch: List[TokenizedGenerateReqInput]

    def __len__(self):
        return len(self.batch)

    def __getitem__(self, i):
        return self.batch[i]

    def __iter__(self):
        return iter(self.batch)


@dataclass
class EmbeddingReqInput(BaseReq, APIServingTimingMixin):
    # The input prompt. It can be a single prompt or a batch of prompts.
    text: Optional[Union[List[List[str]], List[str], str]] = None
    # The image input. It can be an image instance, file name, URL, or base64 encoded string.
    # Can be formatted as:
    # - Single image for a single request
    # - List of images (one per request in a batch)
    # - List of lists of images (multiple images per request)
    # See also python/sglang/srt/utils.py:load_image for more details.
    image_data: Optional[MultimodalDataInputFormat] = None
    # The video input. Like image data, it can be a file name, a url, or base64 encoded string.
    video_data: Optional[MultimodalDataInputFormat] = None
    # The audio input. Like image data, it can be a file name, a url, or base64 encoded string.
    audio_data: Optional[MultimodalDataInputFormat] = None
    # The token ids for text; one can either specify text or input_ids.
    input_ids: Optional[Union[List[List[int]], List[int]]] = None
    # Dummy sampling params for compatibility
    sampling_params: Optional[Union[List[Dict], Dict]] = None
    # Dummy input embeds for compatibility
    input_embeds: Optional[Union[List[List[List[float]]], List[List[float]]]] = None
    # Whether to log metrics for this request (e.g. health_generate calls do not log metrics)
    log_metrics: bool = True
    # The modalities of the image data [image, multi-images, video]
    modalities: Optional[List[str]] = None
    # Validation step duration
    validation_time: Optional[float] = None
    # For cross-encoder requests
    is_cross_encoder_request: bool = False
    # Priority for the request
    priority: Optional[int] = None

    # For background responses (OpenAI responses API)
    background: bool = False

<<<<<<< HEAD
=======
    # Propagates trace context via Engine.encode/async_encode
    external_trace_header: Optional[Dict] = None

>>>>>>> 9bd64d73
    # The number of dimensions the resulting output embeddings should have. It is applicable for Matryoshka Embeddings.
    dimensions: Optional[int] = None

    def normalize_batch_and_arguments(self):
        # at least one of text, input_ids, or image should be provided
        if self.text is None and self.input_ids is None and self.image_data is None:
            raise ValueError(
                "At least one of text, input_ids, or image should be provided"
            )

        # text and input_ids cannot be provided at the same time
        if self.text is not None and self.input_ids is not None:
            raise ValueError("text and input_ids cannot be provided at the same time")

        # Derive the batch size
        self.batch_size = 0
        self.is_single = True

        # check the batch size of text
        if self.text is not None:
            if isinstance(self.text, list):
                self.batch_size += len(self.text)
                self.is_single = False
            else:
                self.batch_size += 1

        # check the batch size of input_ids
        if self.input_ids is not None:
            if isinstance(self.input_ids[0], list):
                self.batch_size += len(self.input_ids)
                self.is_single = False
            else:
                self.batch_size += 1

        # Fill in default arguments
        if self.is_single:
            if self.rid is None:
                self.rid = uuid.uuid4().hex
            if self.sampling_params is None:
                self.sampling_params = {}
            self.sampling_params["max_new_tokens"] = 0
        else:
            if self.rid is None:
                self.rid = [uuid.uuid4().hex for _ in range(self.batch_size)]
            else:
                assert isinstance(self.rid, list), "The rid should be a list."

            if self.sampling_params is None:
                self.sampling_params = [{}] * self.batch_size
            elif isinstance(self.sampling_params, dict):
                self.sampling_params = [self.sampling_params] * self.batch_size
            for i in range(self.batch_size):
                self.sampling_params[i]["max_new_tokens"] = 0

    def contains_mm_input(self) -> bool:
        return (
            has_valid_data(self.image_data)
            or has_valid_data(self.video_data)
            or has_valid_data(self.audio_data)
        )

    def __getitem__(self, i):
        if self.is_cross_encoder_request:
            return EmbeddingReqInput(
                text=[self.text[i]] if self.text is not None else None,
                sampling_params=self.sampling_params[i],
                rid=self.rid[i],
                is_cross_encoder_request=True,
                http_worker_ipc=self.http_worker_ipc,
            )

        return EmbeddingReqInput(
            text=self.text[i] if self.text is not None else None,
            input_ids=self.input_ids[i] if self.input_ids is not None else None,
            image_data=self.image_data[i] if self.image_data is not None else None,
            audio_data=self.audio_data[i] if self.audio_data is not None else None,
            video_data=self.video_data[i] if self.video_data is not None else None,
            sampling_params=self.sampling_params[i],
            rid=self.rid[i],
            external_trace_header=self.external_trace_header,
            dimensions=self.dimensions,
            http_worker_ipc=self.http_worker_ipc,
            **{
                field: getattr(self, field)
                for field in _API_SERVING_TIMING_MIXIN_FIELDS
            },
        )


@dataclass
class TokenizedEmbeddingReqInput(BaseReq):
    # The input text
    input_text: str
    # The input token ids
    input_ids: List[int]
    # The image inputs
    image_inputs: dict
    # The token type ids
    token_type_ids: List[int]
    # Dummy sampling params for compatibility
    sampling_params: SamplingParams
    # For data parallel rank routing
    data_parallel_rank: Optional[int] = None
    # Priority for the request
    priority: Optional[int] = None
    # The number of dimensions the resulting output embeddings should have. It is applicable for Matryoshka Embeddings.
    dimensions: Optional[int] = None
    # For observability
    trace_metric_ctx: Optional[Union[TraceMetricContext, Dict]] = None


@dataclass
class BatchTokenizedEmbeddingReqInput(BaseBatchReq):
    # The batch of tokenized embedding requests
    batch: List[TokenizedEmbeddingReqInput]

    def __len__(self):
        return len(self.batch)

    def __getitem__(self, i):
        return self.batch[i]

    def __iter__(self):
        return iter(self.batch)


@dataclass
class BatchTokenIDOutput(
    BaseBatchReq, RequestTimingMetricsMixin, SpeculativeDecodingMetricsMixin
):
    # The finish reason
    finished_reasons: List[BaseFinishReason]
    # For incremental decoding
    decoded_texts: List[str]
    decode_ids: List[int]
    read_offsets: List[int]
    # Only used when `--skip-tokenizer-init` is on
    output_ids: Optional[List[int]]
    # Detokenization configs
    skip_special_tokens: List[bool]
    spaces_between_special_tokens: List[bool]
    no_stop_trim: List[bool]

    # Token counts
    prompt_tokens: List[int]
    completion_tokens: List[int]
    cached_tokens: List[int]

    # Logprobs
    input_token_logprobs_val: List[float]
    input_token_logprobs_idx: List[int]
    output_token_logprobs_val: List[float]
    output_token_logprobs_idx: List[int]
    input_top_logprobs_val: List[List]
    input_top_logprobs_idx: List[List]
    output_top_logprobs_val: List[List]
    output_top_logprobs_idx: List[List]
    input_token_ids_logprobs_val: List[List]
    input_token_ids_logprobs_idx: List[List]
    output_token_ids_logprobs_val: List[List]
    output_token_ids_logprobs_idx: List[List]
    output_token_entropy_val: List[float]

    # Hidden states
    output_hidden_states: List[List[float]]

    # The routed experts for each output token
    output_routed_experts: List[torch.Tensor]

    # The information of placeholder tokens (e.g., image token)
    # idx is the index of the token in the prompt after expansion.
    # val is the length of padded tokens after expansion.
    placeholder_tokens_idx: List[Optional[List[int]]]
    placeholder_tokens_val: List[Optional[List[int]]]

    # Number of times each request was retracted.
    retraction_counts: List[int]

    # The trainer step id. Used to know which step's weights are used for sampling.
    token_steps: List[List[int]] = None

    # Load for DP balance
    load: GetLoadReqOutput = None
    # Customized info
    customized_info: Optional[Dict[str, List[Any]]] = None


@dataclass
class BatchMultimodalDecodeReq(BaseBatchReq):
    decoded_ids: List[int]
    input_token_logprobs_val: List[float]
    input_token_logprobs_idx: List[int]
    output_token_logprobs_val: List[float]
    output_token_logprobs_idx: List[int]
    read_offsets: List[int]
    skip_special_tokens: List[bool]
    spaces_between_special_tokens: List[bool]
    image_resolutions: List[List[int]]
    resize_image_resolutions: List[List[int]]

    finished_reasons: List[BaseFinishReason]

    # Token counts
    prompt_tokens: List[int]
    completion_tokens: List[int]
    cached_tokens: List[int]

    # The information of placeholder tokens (e.g., image token)
    # idx is the index of the token in the prompt after expansion.
    # val is the length of padded tokens after expansion.
    placeholder_tokens_idx: List[Optional[List[int]]]
    placeholder_tokens_val: List[Optional[List[int]]]

    return_bytes: List[bool]

    # The trainer step id. Used to know which step's weights are used for sampling.
    token_steps: List[List[int]] = None


@dataclass
class BatchStrOutput(
    BaseBatchReq, RequestTimingMetricsMixin, SpeculativeDecodingMetricsMixin
):
    # The finish reason
    finished_reasons: List[dict]
    # The output decoded strings
    output_strs: List[str]
    # The token ids
    output_ids: Optional[List[int]]

    # Token counts
    prompt_tokens: List[int]
    completion_tokens: List[int]
    cached_tokens: List[int]

    # Logprobs
    input_token_logprobs_val: List[float]
    input_token_logprobs_idx: List[int]
    output_token_logprobs_val: List[float]
    output_token_logprobs_idx: List[int]
    input_top_logprobs_val: List[List]
    input_top_logprobs_idx: List[List]
    output_top_logprobs_val: List[List]
    output_top_logprobs_idx: List[List]
    input_token_ids_logprobs_val: List[List]
    input_token_ids_logprobs_idx: List[List]
    output_token_ids_logprobs_val: List[List]
    output_token_ids_logprobs_idx: List[List]
    output_token_entropy_val: List[float]

    # Hidden states
    output_hidden_states: List[List[float]]

    # The routed experts for each output token
    output_routed_experts: List[List[int]]

    # The information of placeholder tokens (e.g., image token)
    # idx is the index of the token in the prompt after expansion.
    # val is the length of padded tokens after expansion.
    placeholder_tokens_idx: List[Optional[List[int]]]
    placeholder_tokens_val: List[Optional[List[int]]]

    # Number of times each request was retracted.
    retraction_counts: List[int]

    # The trainer step id. Used to know which step's weights are used for sampling.
    token_steps: List[List[int]] = None

    # Load for DP balance
    load: GetLoadReqOutput = None

    # Customized info
    customized_info: Optional[Dict[str, List[Any]]] = None


@dataclass
class BatchMultimodalOutput(BaseBatchReq):
    # The finish reason
    finished_reasons: List[dict]
    decoded_ids: List[List[int]]
    # The outputs
    outputs: Union[List[str | bytes], List[List[Dict]]]

    # probability values for input tokens and output tokens
    input_token_logprobs_val: List[List[float]]
    input_token_logprobs_idx: List[List[int]]
    output_token_logprobs_val: List[List[float]]
    output_token_logprobs_idx: List[List[int]]

    # Token counts
    prompt_tokens: List[int]
    completion_tokens: List[int]
    cached_tokens: List[int]

    placeholder_tokens_idx: List[Optional[List[int]]]
    placeholder_tokens_val: List[Optional[List[int]]]

    return_bytes: List[bool]


@dataclass
class BatchEmbeddingOutput(BaseBatchReq, RequestTimingMetricsMixin):
    # The finish reason
    finished_reasons: List[BaseFinishReason]
    # The output embedding
    embeddings: Union[List[List[float]], List[Dict[int, float]]]
    # Token counts
    prompt_tokens: List[int]
    cached_tokens: List[int]
    # Placeholder token info
    placeholder_tokens_idx: List[Optional[List[int]]]
    placeholder_tokens_val: List[Optional[List[int]]]

    # Number of times each request was retracted.
    retraction_counts: List[int]


@dataclass
class ClearHiCacheReqInput(BaseReq):
    pass


@dataclass
class ClearHiCacheReqOutput(BaseReq):
    success: bool


@dataclass
class FlushCacheReqInput(BaseReq):
    pass


@dataclass
class FlushCacheReqOutput(BaseReq):
    success: bool


@dataclass
class PauseGenerationReqInput(BaseReq):
    """
    Note that the PauseGenerationRequests is only supported in SGLang Server.
    abort: Abort and return all requests currently being processed.

    in_place: Pause the scheduler's event_loop from performing inference;
            only non-inference requests (e.g., control commands) will be handled.
            The requests in the engine will be paused and stay in the event_loop,
            then continue generation after continue_generation with the old kv cache.
            Note: In 'inplace' mode, flush_cache will fail if there are any requests
            in the running_batch.

    retract: Pause the scheduler's event loop from performing inference;
            only non-inference requests will be handled, and all currently running
            requests will be retracted back to the waiting_queue.
            Note: The KV cache can be flushed in this mode and will be automatically
            recomputed after continue_generation.
    """

    mode: Literal["abort", "retract", "in_place"] = "abort"

    def __post_init__(self):
        allowed = ["abort", "retract", "in_place"]
        if self.mode not in allowed:
            raise ValueError(
                f"Invalid mode: {self.mode!r}. " f"Expected one of {allowed}."
            )


@dataclass
class ContinueGenerationReqInput(BaseReq):
    pass


@dataclass
class UpdateWeightFromDiskReqInput(BaseReq):
    # The model path with the new weights
    model_path: str
    # The format to load the weights
    load_format: Optional[str] = None
    # Whether to abort all requests before updating weights
    abort_all_requests: bool = False
    # Optional: Update weight version along with weights
    weight_version: Optional[str] = None
    # Whether to update weights asynchronously
    is_async: bool = False
    # Whether to empty torch cache
    torch_empty_cache: bool = False
    # Whether to keep the scheduler paused after weight update
    keep_pause: bool = False
    # Whether to recapture cuda graph after weight udpdate
    recapture_cuda_graph: bool = False
    # The trainer step id. Used to know which step's weights are used for sampling.
    token_step: int = 0
    # Whether to flush the cache after updating weights
    flush_cache: bool = True


@dataclass
class UpdateWeightFromDiskReqOutput(BaseReq):
    success: bool
    message: str
    # Number of paused requests during weight sync.
    num_paused_requests: Optional[int] = 0


@dataclass
class UpdateWeightsFromDistributedReqInput(BaseReq):
    names: List[str]
    dtypes: List[str]
    shapes: List[List[int]]
    # The group name
    group_name: str = "weight_update_group"
    # Whether to flush the cache after updating weights
    flush_cache: bool = True
    # Whether to abort all requests before updating weights
    abort_all_requests: bool = False
    # Optional: Update weight version along with weights
    weight_version: Optional[str] = None
    # Optional format specification for loading
    load_format: Optional[str] = None


@dataclass
class UpdateWeightsFromDistributedReqOutput(BaseReq):
    success: bool
    message: str


@dataclass
class UpdateWeightsFromTensorReqInput(BaseReq):
    """Update model weights from tensor input.

    - Tensors are serialized for transmission
    - Data is structured in JSON for easy transmission over HTTP
    """

    serialized_named_tensors: List[Union[str, bytes]]
    # Optional format specification for loading
    load_format: Optional[str] = None
    # Whether to flush the cache after updating weights
    flush_cache: bool = True
    # Whether to abort all requests before updating weights
    abort_all_requests: bool = False
    # Optional: Update weight version along with weights
    weight_version: Optional[str] = None


@dataclass
class UpdateWeightsFromTensorReqOutput(BaseReq):
    success: bool
    message: str


@dataclass
class InitWeightsSendGroupForRemoteInstanceReqInput(BaseReq):
    # The master address
    master_address: str
    # The ports for each rank's communication group
    ports: str
    # The rank in the communication group
    group_rank: int
    # The world size
    world_size: int
    # The group name
    group_name: str = "weight_send_group"
    # The backend
    backend: str = "nccl"


# Now UpdateWeightsFromIPCReqInput and UpdateWeightsFromIPCReqOutput
# are only used by Checkpoint Engine (https://github.com/MoonshotAI/checkpoint-engine)
@dataclass
class UpdateWeightsFromIPCReqInput(BaseReq):
    # ZMQ socket paths for each device UUID
    zmq_handles: Dict[str, str]
    # Whether to flush cache after weight update
    flush_cache: bool = True
    # Optional: Update weight version along with weights
    weight_version: Optional[str] = None


@dataclass
class UpdateWeightsFromIPCReqOutput(BaseReq):
    success: bool
    message: str


@dataclass
class InitWeightsSendGroupForRemoteInstanceReqOutput(BaseReq):
    success: bool
    message: str


@dataclass
class SendWeightsToRemoteInstanceReqInput(BaseReq):
    # The master address
    master_address: str
    # The ports for each rank's communication group
    ports: str
    # The group name
    group_name: str = "weight_send_group"


@dataclass
class SendWeightsToRemoteInstanceReqOutput(BaseReq):
    success: bool
    message: str


@dataclass
class InitWeightsUpdateGroupReqInput(BaseReq):
    # The master address
    master_address: str
    # The master port
    master_port: int
    # The rank offset
    rank_offset: int
    # The world size
    world_size: int
    # The group name
    group_name: str = "weight_update_group"
    # The backend
    backend: str = "nccl"


@dataclass
class InitWeightsUpdateGroupReqOutput(BaseReq):
    success: bool
    message: str


@dataclass
class DestroyWeightsUpdateGroupReqInput(BaseReq):
    group_name: str = "weight_update_group"


@dataclass
class DestroyWeightsUpdateGroupReqOutput(BaseReq):
    success: bool
    message: str


@dataclass
class UpdateWeightVersionReqInput(BaseReq):
    # The new weight version
    new_version: str
    # Whether to abort all running requests before updating
    abort_all_requests: bool = True


@dataclass
class GetWeightsByNameReqInput(BaseReq):
    name: str
    truncate_size: int = 100


@dataclass
class GetWeightsByNameReqOutput(BaseReq):
    parameter: list


@dataclass
class ReleaseMemoryOccupationReqInput(BaseReq):
    # Optional tags to identify the memory region, which is primarily used for RL
    # Currently we only support `weights` and `kv_cache`
    tags: Optional[List[str]] = None


@dataclass
class ReleaseMemoryOccupationReqOutput(BaseReq):
    pass


@dataclass
class ResumeMemoryOccupationReqInput(BaseReq):
    # Optional tags to identify the memory region, which is primarily used for RL
    # Currently we only support `weights` and `kv_cache`
    tags: Optional[List[str]] = None


@dataclass
class ResumeMemoryOccupationReqOutput(BaseReq):
    pass


@dataclass
class CheckWeightsReqInput(BaseReq):
    action: str


@dataclass
class CheckWeightsReqOutput(BaseReq):
    success: bool
    message: str


@dataclass
class SlowDownReqInput(BaseReq):
    forward_sleep_time: Optional[float]


@dataclass
class SlowDownReqOutput(BaseReq):
    pass


@dataclass
class AbortReq(BaseReq):
    # Whether to abort all requests
    abort_all: bool = False
    # The finished reason data
    finished_reason: Optional[Dict[str, Any]] = None
    abort_message: Optional[str] = None

    def __post_init__(self):
        # FIXME: This is a hack to keep the same with the old code
        if self.rid is None:
            self.rid = ""


@dataclass
class GetInternalStateReq(BaseReq):
    pass


@dataclass
class GetInternalStateReqOutput(BaseReq):
    internal_state: Dict[Any, Any]


@dataclass
class SetInternalStateReq(BaseReq):
    server_args: Dict[str, Any]


@dataclass
class SetInternalStateReqOutput(BaseReq):
    updated: bool
    server_args: Dict[str, Any]


@dataclass
class ProfileReqInput(BaseReq):
    # The output directory
    output_dir: Optional[str] = None
    # Specify the steps to start the profiling
    start_step: Optional[int] = None
    # If set, it profile as many as this number of steps.
    # If it is set, profiling is automatically stopped after this step, and
    # the caller doesn't need to run stop_profile.
    num_steps: Optional[int] = None
    # The activities to record. The choices are ["CPU", "GPU", "MEM", "RPD"]
    activities: Optional[List[str]] = None
    # Whether profile by stages (e.g., prefill and decode) separately
    profile_by_stage: bool = False
    # Whether to record source information (file and line number) for the ops.
    with_stack: Optional[bool] = None
    # Whether to save information about operator’s input shapes.
    record_shapes: Optional[bool] = None
    # Merge profiles from all ranks into a single trace
    merge_profiles: bool = False
    # The prefix of the profile filenames
    profile_prefix: Optional[str] = None
    # Only profile these stages and ignore others
    profile_stages: Optional[List[str]] = None


class ProfileReqType(Enum):
    START_PROFILE = 1
    STOP_PROFILE = 2


@dataclass
class ProfileReq(BaseReq):
    type: ProfileReqType
    output_dir: Optional[str] = None
    start_step: Optional[int] = None
    num_steps: Optional[int] = None
    activities: Optional[List[str]] = None
    profile_by_stage: bool = False
    with_stack: Optional[bool] = None
    record_shapes: Optional[bool] = None
    profile_id: Optional[str] = None
    merge_profiles: bool = False
    profile_prefix: Optional[str] = None
    profile_stages: Optional[List[str]] = None


@dataclass
class ProfileReqOutput(BaseReq):
    success: bool
    message: str


@dataclass
class FreezeGCReq(BaseReq):
    pass


@dataclass
class ConfigureLoggingReq(BaseReq):
    log_requests: Optional[bool] = None
    log_requests_level: Optional[int] = None
    log_requests_format: Optional[str] = None
    dump_requests_folder: Optional[str] = None
    dump_requests_threshold: Optional[int] = None
    crash_dump_folder: Optional[str] = None


@dataclass
class OpenSessionReqInput(BaseReq):
    capacity_of_str_len: int
    session_id: Optional[str] = None


@dataclass
class CloseSessionReqInput(BaseReq):
    session_id: str


@dataclass
class OpenSessionReqOutput(BaseReq):
    session_id: Optional[str]
    success: bool


@dataclass
class HealthCheckOutput(BaseReq):
    pass


class ExpertDistributionReqType(Enum):
    START_RECORD = 1
    STOP_RECORD = 2
    DUMP_RECORD = 3


@dataclass
class ExpertDistributionReq(BaseReq):
    action: ExpertDistributionReqType


@dataclass
class ExpertDistributionReqOutput(BaseReq):
    pass


@dataclass
class Function:
    description: Optional[str] = None
    name: Optional[str] = None
    parameters: Optional[object] = None


@dataclass
class Tool:
    function: Function
    type: Optional[str] = "function"


@dataclass
class ParseFunctionCallReq(BaseReq):
    text: str  # The text to parse.
    tools: List[Tool] = field(
        default_factory=list
    )  # A list of available function tools (name, parameters, etc.).
    tool_call_parser: Optional[str] = (
        None  # Specify the parser type, e.g. 'llama3', 'qwen25', or 'mistral'. If not specified, tries all.
    )


@dataclass
class SeparateReasoningReqInput(BaseReq):
    text: str  # The text to parse.
    reasoning_parser: str  # Specify the parser type, e.g., "deepseek-r1".


@dataclass
class VertexGenerateReqInput(BaseReq):
    instances: List[dict]
    parameters: Optional[dict] = None


@dataclass
class RpcReqInput(BaseReq):
    method: str
    parameters: Optional[Dict] = None


@dataclass
class RpcReqOutput(BaseReq):
    success: bool
    message: str


@dataclass
class LoadLoRAAdapterReqInput(BaseReq):
    # The name of the lora module to newly loaded.
    lora_name: str
    # The path of loading.
    lora_path: str
    # Whether to pin the LoRA adapter in memory.
    pinned: bool = False
    # The unique identifier for the LoRA adapter, which automatically generated in the `TokenizerManager`.
    lora_id: Optional[str] = None

    def to_ref(self) -> LoRARef:
        return LoRARef(
            lora_id=self.lora_id,
            lora_name=self.lora_name,
            lora_path=self.lora_path,
            pinned=self.pinned,
        )


@dataclass
class UnloadLoRAAdapterReqInput(BaseReq):
    # The name of lora module to unload.
    lora_name: str
    # The unique identifier for the LoRA adapter, which automatically generated in the `TokenizerManager`.
    lora_id: Optional[str] = None

    def to_ref(self) -> LoRARef:
        return LoRARef(
            lora_id=self.lora_id,
            lora_name=self.lora_name,
        )


@dataclass
class LoRAUpdateOutput(BaseReq):
    success: bool
    error_message: Optional[str] = None
    loaded_adapters: Optional[Dict[str, LoRARef]] = None


LoadLoRAAdapterReqOutput = UnloadLoRAAdapterReqOutput = LoRAUpdateOutput


class BlockReqType(Enum):
    BLOCK = 1
    UNBLOCK = 2


@dataclass
class BlockReqInput(BaseReq):
    type: BlockReqType


@dataclass
class GetLoadReqInput(BaseReq):
    pass


@dataclass
class GetLoadReqOutput(BaseReq):
    dp_rank: int
    num_reqs: int
    num_waiting_reqs: int
    num_tokens: int
    ts_tic: float


@dataclass
class WatchLoadUpdateReq(BaseReq):
    loads: List[GetLoadReqOutput]


@dataclass
class SetInjectDumpMetadataReqInput(BaseReq):
    dump_metadata: Dict[str, Any]


@dataclass
class SetInjectDumpMetadataReqOutput(BaseReq):
    success: bool


@dataclass
class LazyDumpTensorsReqInput(BaseReq):
    pass


@dataclass
class LazyDumpTensorsReqOutput(BaseReq):
    success: bool


def _check_all_req_types():
    """A helper function to check all request types are defined in this file."""
    import inspect
    import sys

    all_classes = inspect.getmembers(sys.modules[__name__], inspect.isclass)
    for class_type in all_classes:
        # check its name
        name = class_type[0]
        is_io_struct = (
            name.endswith("Req") or name.endswith("Input") or name.endswith("Output")
        )
        is_base_req = issubclass(class_type[1], BaseReq) or issubclass(
            class_type[1], BaseBatchReq
        )
        if is_io_struct and not is_base_req:
            raise ValueError(f"{name} is not a subclass of BaseReq or BaseBatchReq.")
        if is_base_req and not is_io_struct:
            raise ValueError(
                f"{name} is a subclass of BaseReq but not follow the naming convention."
            )


_check_all_req_types()<|MERGE_RESOLUTION|>--- conflicted
+++ resolved
@@ -801,12 +801,9 @@
     # For background responses (OpenAI responses API)
     background: bool = False
 
-<<<<<<< HEAD
-=======
     # Propagates trace context via Engine.encode/async_encode
     external_trace_header: Optional[Dict] = None
 
->>>>>>> 9bd64d73
     # The number of dimensions the resulting output embeddings should have. It is applicable for Matryoshka Embeddings.
     dimensions: Optional[int] = None
 
