# Copyright 2023-2024 SGLang Team
# Licensed under the Apache License, Version 2.0 (the "License");
# you may not use this file except in compliance with the License.
# You may obtain a copy of the License at
#
#     http://www.apache.org/licenses/LICENSE-2.0
#
# Unless required by applicable law or agreed to in writing, software
# distributed under the License is distributed on an "AS IS" BASIS,
# WITHOUT WARRANTIES OR CONDITIONS OF ANY KIND, either express or implied.
# See the License for the specific language governing permissions and
# limitations under the License.
# ==============================================================================
"""TokenizerManager is a process that tokenizes the text."""

import asyncio
import copy
import dataclasses
import logging
import os
import pickle
import signal
import socket
import sys
import threading
import time
from collections import deque
from contextlib import nullcontext
from datetime import datetime
from enum import Enum
from http import HTTPStatus
from typing import Any, Awaitable, Dict, List, Optional, Tuple, Union

import fastapi
import uvloop
import zmq
import zmq.asyncio
from fastapi import BackgroundTasks

from sglang.srt.configs.model_config import ModelConfig
from sglang.srt.disaggregation.encode_receiver import MMReceiver
from sglang.srt.disaggregation.utils import DisaggregationMode
from sglang.srt.environ import envs
from sglang.srt.lora.lora_registry import LoRARef, LoRARegistry
from sglang.srt.managers.async_dynamic_batch_tokenizer import AsyncDynamicbatchTokenizer
from sglang.srt.managers.async_mm_data_processor import AsyncMMDataProcessor
from sglang.srt.managers.disagg_service import start_disagg_service
from sglang.srt.managers.io_struct import (
    AbortReq,
    BatchEmbeddingOutput,
    BatchMultimodalOutput,
    BatchStrOutput,
    BatchTokenIDOutput,
    BatchTokenizedEmbeddingReqInput,
    BatchTokenizedGenerateReqInput,
    ConfigureLoggingReq,
    ContinueGenerationReqInput,
    EmbeddingReqInput,
    FreezeGCReq,
    GenerateReqInput,
    HealthCheckOutput,
    LoadLoRAAdapterReqInput,
    OpenSessionReqOutput,
    PauseGenerationReqInput,
    SessionParams,
    TokenizedEmbeddingReqInput,
    TokenizedGenerateReqInput,
    UpdateWeightFromDiskReqInput,
    UpdateWeightFromDiskReqOutput,
    WatchLoadUpdateReq,
)
from sglang.srt.managers.mm_utils import TensorTransportMode
from sglang.srt.managers.multimodal_processor import get_mm_processor, import_processors
from sglang.srt.managers.request_metrics_exporter import RequestMetricsExporterManager
from sglang.srt.managers.schedule_batch import MultimodalDataItem
from sglang.srt.managers.scheduler import is_health_check_generate_req
from sglang.srt.managers.scheduler_input_blocker import input_blocker_guard_region
from sglang.srt.managers.tokenizer_communicator_mixin import TokenizerCommunicatorMixin
from sglang.srt.managers.tokenizer_manager_multiitem_mixin import (
    TokenizerManagerMultiItemMixin,
)
from sglang.srt.metrics.collector import TokenizerMetricsCollector
from sglang.srt.sampling.sampling_params import SamplingParams
from sglang.srt.server_args import (
    PortArgs,
    ServerArgs,
    set_global_server_args_for_tokenizer,
)
from sglang.srt.speculative.spec_info import SpeculativeAlgorithm
from sglang.srt.tracing.trace import extract_trace_headers
from sglang.srt.tracing.trace_metric_wrapper import (
    RequestStage,
    TraceMetricContext,
    global_del_trace_metric_ctx,
    global_get_trace_metric_ctx,
    global_set_trace_metric_ctx,
    metric_trace_slice_batch_scope,
)
from sglang.srt.utils import (
    configure_gc_warning,
    freeze_gc,
    get_bool_env_var,
    get_or_create_event_loop,
    get_zmq_socket,
    kill_process_tree,
)
from sglang.srt.utils.aio_rwlock import RWLock
from sglang.srt.utils.hf_transformers_utils import (
    get_processor,
    get_tokenizer,
    get_tokenizer_from_processor,
)
from sglang.srt.utils.request_logger import RequestLogger
from sglang.srt.utils.watchdog import Watchdog
from sglang.utils import TypeBasedDispatcher, get_exception_traceback

asyncio.set_event_loop_policy(uvloop.EventLoopPolicy())

logger = logging.getLogger(__name__)


@dataclasses.dataclass
class ReqState:
    """Store the state a request."""

    out_list: List[Dict[Any, Any]]
    finished: bool
    event: asyncio.Event
    obj: Union[GenerateReqInput, EmbeddingReqInput]

    # For metrics
    created_time: float
    finished_time: float = 0.0
    first_token_time: float = 0.0
    last_time: float = 0.0
    last_completion_tokens: int = 1

    # perf_counter equivalents for accurate time calculations
    finished_time_perf: float = 0.0
    first_token_time_perf: float = 0.0

    request_sent_to_scheduler_ts: float = 0.0
    response_sent_to_client_ts: float = 0.0

    # For streaming output
    last_output_offset: int = 0

    # For incremental state update.
    # TODO(lianmin): do not initialize some lists if not needed.
    text: str = ""
    output_ids: List[int] = dataclasses.field(default_factory=list)
    input_token_logprobs_val: List[float] = dataclasses.field(default_factory=list)
    input_token_logprobs_idx: List[int] = dataclasses.field(default_factory=list)
    output_token_logprobs_val: List[float] = dataclasses.field(default_factory=list)
    output_token_logprobs_idx: List[int] = dataclasses.field(default_factory=list)
    input_top_logprobs_val: List[List[float]] = dataclasses.field(default_factory=list)
    input_top_logprobs_idx: List[List[int]] = dataclasses.field(default_factory=list)
    output_top_logprobs_val: List[List[float]] = dataclasses.field(default_factory=list)
    output_top_logprobs_idx: List[List[int]] = dataclasses.field(default_factory=list)
    input_token_ids_logprobs_val: List = dataclasses.field(default_factory=list)
    input_token_ids_logprobs_idx: List = dataclasses.field(default_factory=list)
    output_token_ids_logprobs_val: List = dataclasses.field(default_factory=list)
    output_token_ids_logprobs_idx: List = dataclasses.field(default_factory=list)


class InputFormat(Enum):
    """Input format types for tokenization handling."""

    SINGLE_STRING = 1  # Regular single text like "Hello world"
    BATCH_STRINGS = 2  # Regular batch like ["Hello", "World"]
    CROSS_ENCODER_PAIRS = 3  # Cross-encoder pairs like [["query", "document"]]


class TokenizerManager(TokenizerCommunicatorMixin, TokenizerManagerMultiItemMixin):
    """TokenizerManager is a process that tokenizes the text."""

    def __init__(
        self,
        server_args: ServerArgs,
        port_args: PortArgs,
    ):
        # Parse args
        self.server_args = server_args
        self.enable_metrics = server_args.enable_metrics
        self.preferred_sampling_params = server_args.preferred_sampling_params
        self.crash_dump_folder = server_args.crash_dump_folder
<<<<<<< HEAD

        # Read model args
        self.model_path = server_args.model_path
        self.served_model_name = server_args.served_model_name
        self.model_config = ModelConfig.from_server_args(server_args)
        self.is_generation = self.model_config.is_generation
        self.is_image_gen = self.model_config.is_image_gen
        self.context_len = self.model_config.context_len
        self.image_token_id = self.model_config.image_token_id
        self.max_req_input_len = None  # Will be set later in engine.py
        speculative_algorithm = SpeculativeAlgorithm.from_string(
            server_args.speculative_algorithm
        )
        self.reserve_input_token_num = (
            0
            if speculative_algorithm.is_none()
            else server_args.speculative_num_draft_tokens
        )

=======
        self.enable_trace = server_args.enable_trace
>>>>>>> d70c2655
        set_global_server_args_for_tokenizer(server_args)

        # Init model config
        self.init_model_config()

        # Initialize tokenizer and multimodalprocessor
        self.init_tokenizer_and_processor()

        # Init inter-process communication
        self.init_ipc_channels(port_args)

        # Init running status
        self.init_running_status()

        # Init logging and dumping
        self.init_request_logging_and_dumping()

        # Init weight update
        self.init_weight_update()

        # Init LoRA status
        self.init_lora()

        # Init PD disaggregation and encoder disaggregation
        self.init_disaggregation()

        # Init metric collector and watchdog
        self.init_metric_collector_watchdog()

        # Init request dispatcher
        self.init_request_dispatcher()

    def init_model_config(self):
        server_args = self.server_args

        # Read model args
        self.model_path = server_args.model_path
        self.served_model_name = server_args.served_model_name
        self.model_config = ModelConfig.from_server_args(server_args)
        self.is_generation = self.model_config.is_generation
        self.is_image_gen = self.model_config.is_image_gen
        self.context_len = self.model_config.context_len
        self.image_token_id = self.model_config.image_token_id
        self.max_req_input_len = None  # Will be set later in engine.py
        speculative_algorithm = SpeculativeAlgorithm.from_string(
            server_args.speculative_algorithm
        )
        self.reserve_input_token_num = (
            0
            if speculative_algorithm.is_none()
            else server_args.speculative_num_draft_tokens
        )

    def init_tokenizer_and_processor(self):
        server_args = self.server_args

        # Initialize tokenizer and processor
        if self.model_config.is_multimodal:
            import_processors("sglang.srt.multimodal.processors")
            if mm_process_pkg := envs.SGLANG_EXTERNAL_MM_PROCESSOR_PACKAGE.get():
                import_processors(mm_process_pkg, overwrite=True)
            _processor = _get_processor_wrapper(server_args)
            transport_mode = _determine_tensor_transport_mode(self.server_args)

            # We want to parallelize the image pre-processing so we create an executor for it
            # We create mm_processor for any skip_tokenizer_init to make sure we still encode
            # images even with skip_tokenizer_init=False.
            self.mm_processor = get_mm_processor(
                self.model_config.hf_config, server_args, _processor, transport_mode
            )
            self.mm_data_processor = AsyncMMDataProcessor(
                self.mm_processor,
                max_concurrent_calls=self.server_args.mm_max_concurrent_calls,
                timeout_s=self.server_args.mm_per_request_timeout,
            )

            if server_args.skip_tokenizer_init:
                self.tokenizer = self.processor = None
            else:
                self.processor = _processor
                self.tokenizer = get_tokenizer_from_processor(self.processor)
                os.environ["TOKENIZERS_PARALLELISM"] = "false"
                self._initialize_multi_item_delimiter_text()
        else:
            self.mm_processor = self.processor = None

            if server_args.skip_tokenizer_init:
                self.tokenizer = None
            else:
                self.tokenizer = get_tokenizer(
                    server_args.tokenizer_path,
                    tokenizer_mode=server_args.tokenizer_mode,
                    trust_remote_code=server_args.trust_remote_code,
                    revision=server_args.revision,
                )
                self._initialize_multi_item_delimiter_text()

        # Initialize async dynamic batch tokenizer if enabled (common for both multimodal and non-multimodal)
        if (
            server_args.enable_dynamic_batch_tokenizer
            and not server_args.skip_tokenizer_init
        ):
            self.async_dynamic_batch_tokenizer = AsyncDynamicbatchTokenizer(
                self.tokenizer,
                max_batch_size=server_args.dynamic_batch_tokenizer_batch_size,
                batch_wait_timeout_s=server_args.dynamic_batch_tokenizer_batch_timeout,
            )
        else:
            self.async_dynamic_batch_tokenizer = None

    def init_ipc_channels(self, port_args: PortArgs):
        context = zmq.asyncio.Context(2)
        self.recv_from_detokenizer = get_zmq_socket(
            context, zmq.PULL, port_args.tokenizer_ipc_name, True
        )
        if self.server_args.tokenizer_worker_num == 1:
            self.send_to_scheduler = get_zmq_socket(
                context, zmq.PUSH, port_args.scheduler_input_ipc_name, True
            )
        else:
            from sglang.srt.managers.multi_tokenizer_mixin import SenderWrapper

            # Use tokenizer_worker_ipc_name in multi-tokenizer mode
            send_to_scheduler = get_zmq_socket(
                context, zmq.PUSH, port_args.tokenizer_worker_ipc_name, False
            )

            # Make sure that each request carries the tokenizer_ipc_name for response routing
            self.send_to_scheduler = SenderWrapper(port_args, send_to_scheduler)

    def init_running_status(self):
        # Request states
        self.rid_to_state: Dict[str, ReqState] = {}
        self.event_loop = None
        self.asyncio_tasks = set()

        # Health check
        self.server_status = ServerStatus.Starting
        self.gracefully_exit = False
        self.last_receive_tstamp = 0

        # For load balancing
        self.current_load = 0
        self.current_load_lock = asyncio.Lock()

        # Session
        self.session_futures = {}  # session_id -> asyncio event

    def init_request_logging_and_dumping(self):
        # Request logging
        self.request_logger = RequestLogger(
            log_requests=self.server_args.log_requests,
            log_requests_level=self.server_args.log_requests_level,
            log_requests_format=self.server_args.log_requests_format,
        )

        # Dumping
        self.dump_requests_folder = ""  # By default do not dump
        self.dump_requests_threshold = 1000
        self.dump_request_list: List[Tuple] = []
        self.crash_dump_request_list: deque[Tuple] = deque()
        self.crash_dump_performed = False  # Flag to ensure dump is only called once
        self.straggler_request_list: List[Tuple] = []

        # Initialize performance metrics loggers with proper skip names
        _, obj_skip_names, out_skip_names = self.request_logger.metadata
        self.request_metrics_exporter_manager = RequestMetricsExporterManager(
            self.server_args, obj_skip_names, out_skip_names
        )

    def init_weight_update(self):
        # Initial weights status
        self.initial_weights_loaded = True
        if self.server_args.checkpoint_engine_wait_weights_before_ready:
            self.initial_weights_loaded = False

        # Weight updates
        # The event to notify the weight sync is finished.
        self.model_update_lock = RWLock()
        self.model_update_result: Optional[Awaitable[UpdateWeightFromDiskReqOutput]] = (
            None
        )
        self.is_pause = False
        self.is_pause_cond = asyncio.Condition()

    def init_lora(self):
        # LoRA
        # Initialize the `LoRARegistry` with initial LoRA adapter paths provided in `server_args`.
        # The registry dynamically updates as adapters are loaded / unloaded during runtime. It
        # serves as the source of truth for available adapters and maps user-friendly LoRA names
        # to internally used unique LoRA IDs.
        self.lora_registry = LoRARegistry(self.server_args.lora_paths)
        # Lock to serialize LoRA update operations.
        # Please note that, unlike `model_update_lock`, this does not block inference, allowing
        # LoRA updates and inference to overlap.
        self.lora_update_lock = asyncio.Lock()
        # A cache for mapping the lora_name for LoRA adapters that have been loaded at any
        # point to their latest LoRARef objects, so that they can be
        # dynamically loaded if needed for inference
        self.lora_ref_cache: Dict[str, LoRARef] = {}
        if self.server_args.lora_paths is not None:
            for lora_ref in self.server_args.lora_paths:
                self.lora_ref_cache[lora_ref.lora_name] = lora_ref

    def init_disaggregation(self):
        # PD Disaggregation
        self.disaggregation_mode = DisaggregationMode(
            self.server_args.disaggregation_mode
        )
        self.bootstrap_server = start_disagg_service(self.server_args)

        # Encoder Disaggregation
        if self.server_args.language_only:
            self.mm_receiver = MMReceiver(
                self.server_args,
                dtype=self.model_config.dtype,
            )

    def init_metric_collector_watchdog(self):
        # Metrics
        if self.enable_metrics:
            labels = {
                "model_name": self.server_args.served_model_name,
                # TODO: Add lora name/path in the future,
            }
            if self.server_args.tokenizer_metrics_allowed_custom_labels:
                for label in self.server_args.tokenizer_metrics_allowed_custom_labels:
                    labels[label] = ""
            self.metrics_collector = TokenizerMetricsCollector(
                server_args=self.server_args,
                labels=labels,
                bucket_time_to_first_token=self.server_args.bucket_time_to_first_token,
                bucket_e2e_request_latency=self.server_args.bucket_e2e_request_latency,
                bucket_inter_token_latency=self.server_args.bucket_inter_token_latency,
                collect_tokens_histogram=self.server_args.collect_tokens_histogram,
            )

        if self.server_args.gc_warning_threshold_secs > 0.0:
            configure_gc_warning(self.server_args.gc_warning_threshold_secs)
        self.watchdog = Watchdog.create(
            debug_name="TokenizerManager",
            watchdog_timeout=self.server_args.soft_watchdog_timeout,
            soft=True,
            test_stuck_time=envs.SGLANG_TEST_STUCK_TOKENIZER.get(),
        )

    def init_request_dispatcher(self):
        self._result_dispatcher = TypeBasedDispatcher(
            [
                (
                    (
                        BatchStrOutput,
                        BatchEmbeddingOutput,
                        BatchTokenIDOutput,
                        BatchMultimodalOutput,
                    ),
                    self._handle_batch_output,
                ),
                (AbortReq, self._handle_abort_req),
                (OpenSessionReqOutput, self._handle_open_session_req_output),
                (
                    UpdateWeightFromDiskReqOutput,
                    self._handle_update_weights_from_disk_req_output,
                ),
                (FreezeGCReq, lambda x: None),
                # For handling case when scheduler skips detokenizer and forwards back to the tokenizer manager, we ignore it.
                (HealthCheckOutput, lambda x: None),
            ]
        )
        self.init_communicators(self.server_args)

    async def generate_request(
        self,
        obj: Union[GenerateReqInput, EmbeddingReqInput],
        request: Optional[fastapi.Request] = None,
        traceparent: Optional[str] = None,
    ):
        created_time = obj.received_time if obj.received_time else time.time()
        self.auto_create_handle_loop()

        # Normalize the request
        obj.normalize_batch_and_arguments()
        if self.server_args.trace_level > 0:
            self._req_trace_metric_ctx_init(obj, created_time, request, traceparent)
        if self.server_args.language_only:
            self._handle_epd_disaggregation_encode_request(obj)
        if self.server_args.tokenizer_worker_num > 1:
            self._attach_multi_http_worker_info(obj)

        # Log the request
        self.request_logger.log_received_request(obj, self.tokenizer)

        async with self.is_pause_cond:
            await self.is_pause_cond.wait_for(lambda: not self.is_pause)

        async with self.model_update_lock.reader_lock:
            if self.server_args.enable_lora and obj.lora_path:
                await self._resolve_lora_path(obj)

            # Tokenize the request and send it to the scheduler
            if obj.is_single:
                tokenized_obj = await self._tokenize_one_request(obj)
                state = self._send_one_request(obj, tokenized_obj, created_time)
                async for response in self._wait_one_response(obj, state, request):
                    yield response
            else:
                async for response in self._handle_batch_request(
                    obj, request, created_time
                ):
                    yield response

    def _detect_input_format(
        self, texts: Union[str, List[str]], is_cross_encoder: bool
    ) -> InputFormat:
        """Detect the format of input texts for proper tokenization handling.

        Returns:
            - InputFormat.SINGLE_STRING: Regular single text like "Hello world"
            - InputFormat.BATCH_STRINGS: Regular batch like ["Hello", "World"]
            - InputFormat.CROSS_ENCODER_PAIRS: Cross-encoder pairs like [["query", "document"]]
        """
        if isinstance(texts, str):
            return InputFormat.SINGLE_STRING

        if (
            is_cross_encoder
            and len(texts) > 0
            and isinstance(texts[0], list)
            and len(texts[0]) == 2
        ):
            return InputFormat.CROSS_ENCODER_PAIRS

        return InputFormat.BATCH_STRINGS

    def _prepare_tokenizer_input(
        self, texts: Union[str, List[str]], input_format: InputFormat
    ) -> Union[List[str], List[List[str]]]:
        """Prepare input for the tokenizer based on detected format."""
        if input_format == InputFormat.SINGLE_STRING:
            return [texts]  # Wrap single string for batch processing
        elif input_format == InputFormat.CROSS_ENCODER_PAIRS:
            return texts  # Already in correct format: [["query", "doc"]]
        else:  # BATCH_STRINGS
            return texts  # Already in correct format: ["text1", "text2"]

    def _extract_tokenizer_results(
        self,
        input_ids: List[List[int]],
        token_type_ids: Optional[List[List[int]]],
        input_format: InputFormat,
        original_batch_size: int,
    ) -> Union[
        Tuple[List[int], Optional[List[int]]],
        Tuple[List[List[int]], Optional[List[List[int]]]],
    ]:
        """Extract results from tokenizer output based on input format."""

        # For single inputs (string or single cross-encoder pair), extract first element
        if (
            input_format in [InputFormat.SINGLE_STRING, InputFormat.CROSS_ENCODER_PAIRS]
            and original_batch_size == 1
        ):
            single_input_ids = input_ids[0] if input_ids else []
            single_token_type_ids = token_type_ids[0] if token_type_ids else None
            return single_input_ids, single_token_type_ids

        # For true batches, return as-is
        return input_ids, token_type_ids

    async def _tokenize_texts(
        self, texts: Union[str, List[str]], is_cross_encoder: bool = False
    ) -> Union[
        Tuple[List[int], Optional[List[int]]],
        Tuple[List[List[int]], Optional[List[List[int]]]],
    ]:
        """
        Tokenize text(s) using the appropriate tokenizer strategy.

        This method handles multiple input formats and chooses between async dynamic
        batch tokenizer (for single texts only) and regular tokenizer.

        Args:
            texts: Text input in various formats:

                   Regular cases:
                   - Single string: "How are you?"
                   - Batch of strings: ["Hello", "World", "How are you?"]

                   Cross-encoder cases (sentence pairs for similarity/ranking):
                   - Single pair: [["query text", "document text"]]
                   - Multiple pairs: [["q1", "d1"], ["q2", "d2"], ["q3", "d3"]]

            is_cross_encoder: Whether to return token_type_ids for cross-encoder models.
                             Enables proper handling of sentence pairs with segment IDs.

        Returns:
            Single input cases:
                Tuple[List[int], Optional[List[int]]]: (input_ids, token_type_ids)
                Example: ([101, 2129, 102], [0, 0, 0]) for single text
                Example: ([101, 2129, 102, 4068, 102], [0, 0, 0, 1, 1]) for cross-encoder pair

            Batch input cases:
                Tuple[List[List[int]], Optional[List[List[int]]]]: (batch_input_ids, batch_token_type_ids)
                Example: ([[101, 2129, 102], [101, 4068, 102]], None) for regular batch

            Note: token_type_ids is None unless is_cross_encoder=True.
        """
        if not texts or self.tokenizer is None:
            raise ValueError("texts cannot be empty and tokenizer must be initialized")

        # Step 1: Detect input format and prepare for tokenization
        input_format = self._detect_input_format(texts, is_cross_encoder)
        tokenizer_input = self._prepare_tokenizer_input(texts, input_format)
        original_batch_size = len(texts) if not isinstance(texts, str) else 1

        # Step 2: Set up tokenizer arguments
        tokenizer_kwargs = (
            {"return_token_type_ids": is_cross_encoder} if is_cross_encoder else {}
        )

        # Step 3: Choose tokenization strategy
        use_async_tokenizer = (
            self.async_dynamic_batch_tokenizer is not None
            and input_format == InputFormat.SINGLE_STRING
        )

        if use_async_tokenizer:
            logger.debug("Using async dynamic batch tokenizer for single text")
            result = await self.async_dynamic_batch_tokenizer.encode(
                tokenizer_input[0], **tokenizer_kwargs
            )
            # Convert to batch format for consistency
            input_ids = [result["input_ids"]]
            token_type_ids = (
                [result["token_type_ids"]]
                if is_cross_encoder and result.get("token_type_ids")
                else None
            )
        else:
            logger.debug(f"Using regular tokenizer for {len(tokenizer_input)} inputs")
            encoded = self.tokenizer(tokenizer_input, **tokenizer_kwargs)
            input_ids = encoded["input_ids"]
            token_type_ids = encoded.get("token_type_ids") if is_cross_encoder else None

        # Step 4: Extract results based on input format
        return self._extract_tokenizer_results(
            input_ids, token_type_ids, input_format, original_batch_size
        )

    async def _tokenize_one_request(
        self,
        obj: Union[GenerateReqInput, EmbeddingReqInput],
    ):
        """Tokenize one request."""
        # Tokenize
        input_embeds = None
        input_text = obj.text
        token_type_ids = None
        is_cross_encoder_request = (
            isinstance(obj, EmbeddingReqInput) and obj.is_cross_encoder_request
        )
        if obj.input_embeds is not None:
            if not self.server_args.disable_radix_cache:
                raise ValueError(
                    "input_embeds is provided while disable_radix_cache is False. "
                    "Please add `--disable-radix-cache` when you launch the server "
                    "if you want to use input_embeds as inputs."
                )
            input_embeds = obj.input_embeds
            input_ids = obj.input_ids
        elif obj.input_ids is not None:
            input_ids = obj.input_ids
        else:
            if self.tokenizer is None:
                raise ValueError(
                    "The engine initialized with skip_tokenizer_init=True cannot "
                    "accept text prompts. Please provide input_ids or re-initialize "
                    "the engine with skip_tokenizer_init=False."
                )

            input_ids, token_type_ids = await self._tokenize_texts(
                input_text, is_cross_encoder_request
            )

        if self.mm_processor and obj.contains_mm_input():
            if obj.image_data is not None and not isinstance(obj.image_data, list):
                obj.image_data = [obj.image_data]
            if obj.audio_data is not None and not isinstance(obj.audio_data, list):
                obj.audio_data = [obj.audio_data]
            self._validate_mm_limits(obj)

            mm_inputs = None

            if (
                not self.server_args.language_only
                or self.server_args.encoder_transfer_backend
                in ["zmq_to_tokenizer", "mooncake"]
            ):
                if self.server_args.language_only:
                    mm_inputs = await self.mm_receiver.recv_mm_data(
                        img_data=obj.image_data,
                        mm_processor=self.mm_processor,
                        prompt=(input_text or input_ids),
                    )
                if mm_inputs is None:
                    mm_inputs: Dict = await self.mm_data_processor.process(
                        image_data=obj.image_data,
                        audio_data=obj.audio_data,
                        input_text_or_ids=(input_text or input_ids),
                        request_obj=obj,
                        max_req_input_len=self.max_req_input_len,
                    )

            if mm_inputs and "input_ids" in mm_inputs:
                input_ids = mm_inputs["input_ids"]
            if (
                envs.SGLANG_MM_PRECOMPUTE_HASH.get()
                and mm_inputs
                and "mm_items" in mm_inputs
            ):
                for item in mm_inputs["mm_items"]:
                    if isinstance(item, MultimodalDataItem):
                        item.set_pad_value()
        else:
            mm_inputs = None

        self._validate_one_request(obj, input_ids)
        global_get_trace_metric_ctx(obj.rid).slice_end(RequestStage.TOKENIZE)
        return self._create_tokenized_object(
            obj, input_text, input_ids, input_embeds, mm_inputs, token_type_ids
        )

    def _validate_one_request(
        self, obj: Union[GenerateReqInput, EmbeddingReqInput], input_ids: List[int]
    ) -> None:
        """Validates that the input token count and the requested token count doesn't exceed the model's context length."""
        # FIXME: unify the length validation logic with the one in the scheduler.
        _max_req_len = self.context_len

        input_token_num = len(input_ids) if input_ids is not None else 0
        input_token_num += self.reserve_input_token_num
        if input_token_num >= self.context_len:
            if self.server_args.allow_auto_truncate:
                logger.warning(
                    f"The input ({input_token_num} tokens) is longer than the "
                    f"model's context length ({self.context_len} tokens). "
                    "Truncating the input."
                )
                del input_ids[_max_req_len:]
                input_token_num = len(input_ids)
            else:
                raise ValueError(
                    f"The input ({input_token_num} tokens) is longer than the "
                    f"model's context length ({self.context_len} tokens)."
                )

        if isinstance(obj, EmbeddingReqInput) and self.is_generation:
            raise ValueError(
                "This model does not appear to be an embedding model by default. "
                "Please add `--is-embedding` when launching the server or try another model."
            )

        # Check total tokens (input + max_new_tokens)
        max_new_tokens = obj.sampling_params.get("max_new_tokens")
        if (
            max_new_tokens is not None
            and (max_new_tokens + input_token_num) >= _max_req_len
        ):
            if self.server_args.allow_auto_truncate:
                logger.warning(
                    f"Requested token count ({input_token_num} input + {max_new_tokens} new) "
                    f"exceeds the model's context length ({self.context_len} tokens). "
                    "Truncating max_new_tokens."
                )
                obj.sampling_params["max_new_tokens"] = max(
                    0, _max_req_len - input_token_num
                )
            else:
                total_tokens = max_new_tokens + input_token_num
                error_msg = (
                    f"Requested token count exceeds the model's maximum context length "
                    f"of {self.context_len} tokens. You requested a total of {total_tokens} "
                    f"tokens: {input_token_num} tokens from the input messages and "
                    f"{max_new_tokens} tokens for the completion. Please reduce the number "
                    f"of tokens in the input messages or the completion to fit within the limit."
                )
                raise ValueError(error_msg)

        # Matryoshka embeddings validations
        if isinstance(obj, EmbeddingReqInput):
            self._validate_for_matryoshka_dim(obj)

        if isinstance(obj, GenerateReqInput):
            if (
                obj.return_hidden_states
                and not self.server_args.enable_return_hidden_states
            ):
                raise ValueError(
                    "The server is not configured to return the hidden states. "
                    "Please set `--enable-return-hidden-states` to enable this feature."
                )
            if (
                obj.custom_logit_processor
                and not self.server_args.enable_custom_logit_processor
            ):
                raise ValueError(
                    "The server is not configured to enable custom logit processor. "
                    "Please set `--enable-custom-logit-processor` to enable this feature."
                )

    def _validate_mm_limits(
        self, obj: Union[GenerateReqInput, EmbeddingReqInput]
    ) -> None:
        if not self.server_args.limit_mm_data_per_request:
            return

        for modality, limit in self.server_args.limit_mm_data_per_request.items():
            data = getattr(obj, f"{modality}_data", None)
            if data:
                count = len(data) if isinstance(data, list) else 1
                if count > limit:
                    raise ValueError(
                        f"{modality.capitalize()} count {count} exceeds limit {limit} per request."
                    )

    def _validate_for_matryoshka_dim(self, obj: EmbeddingReqInput) -> None:
        """Validate the request for Matryoshka dim if it has the field set."""
        if obj.dimensions is None:
            return

        if not self.model_config.is_matryoshka:
            raise ValueError(
                f"Model '{self.model_config.model_path}' does not support matryoshka representation, "
                f"changing output dimensions will lead to poor results."
            )

        if obj.dimensions < 1:
            raise ValueError("Requested dimensions must be greater than 0")

        if (
            self.model_config.matryoshka_dimensions
            and obj.dimensions not in self.model_config.matryoshka_dimensions
        ):
            raise ValueError(
                f"Model '{self.model_config.model_path}' only supports {self.model_config.matryoshka_dimensions} matryoshka dimensions, "
                f"using other output dimensions will lead to poor results."
            )

        if obj.dimensions > self.model_config.hidden_size:
            raise ValueError(
                f"Provided dimensions are greater than max embedding dimension: {self.model_config.hidden_size}"
            )

    def _validate_input_ids_in_vocab(
        self, input_ids: List[int], vocab_size: int
    ) -> None:
        if any(id >= vocab_size for id in input_ids):
            raise ValueError(
                f"The input_ids {input_ids} contains values greater than the vocab size ({vocab_size})."
            )

    def _get_sampling_params(self, sampling_kwargs: Dict) -> SamplingParams:
        return SamplingParams(**sampling_kwargs)

    def _create_tokenized_object(
        self,
        obj: Union[GenerateReqInput, EmbeddingReqInput],
        input_text: str,
        input_ids: List[int],
        input_embeds: Optional[Union[List[float], None]] = None,
        mm_inputs: Optional[Dict] = None,
        token_type_ids: Optional[List[int]] = None,
    ) -> Union[TokenizedGenerateReqInput, TokenizedEmbeddingReqInput]:
        """Create a tokenized request object from common parameters."""
        # Parse sampling parameters
        # Note: if there are preferred sampling params, we use them if they are not
        # explicitly passed in sampling_params
        if self.preferred_sampling_params:
            sampling_kwargs = {**self.preferred_sampling_params, **obj.sampling_params}
        else:
            sampling_kwargs = obj.sampling_params
        sampling_params = self._get_sampling_params(sampling_kwargs)
        sampling_params.normalize(self.tokenizer)
        sampling_params.verify(self.model_config.vocab_size)

        # Build return object
        if isinstance(obj, GenerateReqInput):
            session_params = (
                SessionParams(**obj.session_params) if obj.session_params else None
            )

            tokenized_obj = TokenizedGenerateReqInput(
                input_text,
                input_ids,
                mm_inputs,
                sampling_params,
                obj.return_logprob,
                obj.logprob_start_len,
                obj.top_logprobs_num,
                obj.token_ids_logprob,
                obj.stream,
                rid=obj.rid,
                http_worker_ipc=obj.http_worker_ipc,
                bootstrap_host=obj.bootstrap_host,
                bootstrap_port=obj.bootstrap_port,
                bootstrap_room=obj.bootstrap_room,
                lora_id=obj.lora_id,
                input_embeds=input_embeds,
                session_params=session_params,
                custom_logit_processor=obj.custom_logit_processor,
                require_reasoning=obj.require_reasoning,
                return_hidden_states=obj.return_hidden_states,
                return_routed_experts=obj.return_routed_experts,
                data_parallel_rank=obj.data_parallel_rank,
                priority=obj.priority,
                extra_key=obj.extra_key,
                need_wait_for_image=obj.need_wait_for_image,
                num_items_assigned=obj.num_items_assigned,
            )
        elif isinstance(obj, EmbeddingReqInput):
            tokenized_obj = TokenizedEmbeddingReqInput(
                input_text,
                input_ids,
                mm_inputs,
                token_type_ids,
                sampling_params,
                rid=obj.rid,
                priority=obj.priority,
                dimensions=obj.dimensions,
                http_worker_ipc=obj.http_worker_ipc,
            )

        tokenized_obj.trace_metric_ctx = global_get_trace_metric_ctx(obj.rid)

        return tokenized_obj

    async def _batch_tokenize_and_process(
        self, batch_size: int, obj: Union[GenerateReqInput, EmbeddingReqInput]
    ) -> List[Union[TokenizedGenerateReqInput, TokenizedEmbeddingReqInput]]:
        """Handle batch tokenization for text inputs only."""
        logger.debug(f"Starting batch tokenization for {batch_size} text requests")

        # If batch does not have text nothing to tokenize
        # so lets construct the return object
        if not self._batch_has_text(batch_size, obj):
            # All requests already have input_ids, no need to tokenize
            return [await self._tokenize_one_request(obj[i]) for i in range(batch_size)]

        self._validate_batch_tokenization_constraints(batch_size, obj)

        # Collect requests and texts
        requests = [obj[i] for i in range(batch_size)]
        texts = [req.text for req in requests]

        # Check if any request is a cross-encoder request
        is_cross_encoder_request = any(
            isinstance(req, EmbeddingReqInput) and req.is_cross_encoder_request
            for req in requests
        )

        # Batch tokenize all texts using unified method
        input_ids_list, token_type_ids_list = await self._tokenize_texts(
            texts, is_cross_encoder_request
        )

        # Process all requests
        tokenized_objs = []
        for i, req in enumerate(requests):
            self._validate_one_request(obj[i], input_ids_list[i])
            token_type_ids = (
                token_type_ids_list[i] if token_type_ids_list is not None else None
            )
            tokenized_objs.append(
                self._create_tokenized_object(
                    req, req.text, input_ids_list[i], None, None, token_type_ids
                )
            )
            global_get_trace_metric_ctx(req.rid).slice_end(RequestStage.TOKENIZE)
        logger.debug(f"Completed batch processing for {batch_size} requests")
        return tokenized_objs

    def _validate_batch_tokenization_constraints(
        self, batch_size: int, obj: Union[GenerateReqInput, EmbeddingReqInput]
    ) -> None:
        """Validate constraints for batch tokenization processing."""
        for i in range(batch_size):
            if self.is_generation and obj[i].contains_mm_input():
                raise ValueError(
                    "For multimodal input processing do not set `enable_tokenizer_batch_encode`."
                )
            if obj[i].input_ids is not None:
                raise ValueError(
                    "Batch tokenization is not needed for pre-tokenized input_ids. Do not set `enable_tokenizer_batch_encode`."
                )
            if obj[i].input_embeds is not None:
                raise ValueError(
                    "Batch tokenization is not needed for input_embeds. Do not set `enable_tokenizer_batch_encode`."
                )

    def _batch_has_text(
        self, batch_size: int, obj: Union[GenerateReqInput, EmbeddingReqInput]
    ) -> bool:
        """Check if any request in the batch contains text input."""
        for i in range(batch_size):
            if obj[i].text:
                return True
            elif self.is_generation and obj[i].contains_mm_input():
                return True

        return False

    def _should_use_batch_tokenization(self, batch_size, requests) -> bool:
        """Return True if we should run the tokenizer in batch mode.

        Current policy:
        - Respect explicit server flag `enable_tokenizer_batch_encode`.
        - Or, if no request has text or multimodal input (all use pre-tokenized input_ids or input_embeds), batch the requests without tokenization.
        - Batch tokenization does not support DP attention yet, and it will make everything goes to the first rank currently
        """
        return batch_size > 0 and (
            self.server_args.enable_tokenizer_batch_encode
            or (
                (not self.server_args.enable_dp_attention)
                and (not self._batch_has_text(batch_size, requests))
            )
        )

    def _send_one_request(
        self,
        obj: Union[GenerateReqInput, EmbeddingReqInput],
        tokenized_obj: Union[TokenizedGenerateReqInput, TokenizedEmbeddingReqInput],
        created_time: Optional[float] = None,
    ):
        with metric_trace_slice_batch_scope(
            RequestStage.TOKENIZER_DISPATCH, [tokenized_obj], True
        ):
            self.send_to_scheduler.send_pyobj(tokenized_obj)
        state = ReqState([], False, asyncio.Event(), obj, created_time=created_time)
        state.request_sent_to_scheduler_ts = time.time()
        self.rid_to_state[obj.rid] = state
        return state

    def _send_batch_request(
        self,
        obj: Union[GenerateReqInput, EmbeddingReqInput],
        tokenized_objs: List[
            Union[TokenizedGenerateReqInput, TokenizedEmbeddingReqInput]
        ],
        created_time: Optional[float] = None,
    ):
        """Send a batch of tokenized requests as a single batched request to the scheduler."""
        if isinstance(tokenized_objs[0], TokenizedGenerateReqInput):
            batch_req = BatchTokenizedGenerateReqInput(batch=tokenized_objs)
        else:
            batch_req = BatchTokenizedEmbeddingReqInput(batch=tokenized_objs)

        with metric_trace_slice_batch_scope(
            RequestStage.TOKENIZER_DISPATCH, tokenized_objs, True
        ):
            self.send_to_scheduler.send_pyobj(batch_req)
        # Create states for each individual request in the batch
        for i, tokenized_obj in enumerate(tokenized_objs):
            tmp_obj = obj[i]
            state = ReqState(
                [], False, asyncio.Event(), tmp_obj, created_time=created_time
            )
            self.rid_to_state[tmp_obj.rid] = state

    async def _wait_one_response(
        self,
        obj: Union[GenerateReqInput, EmbeddingReqInput],
        state: ReqState,
        request: Optional[fastapi.Request] = None,
    ):
        """Wait for the response of one request."""
        # Not all request types have `stream` (e.g., EmbeddingReqInput). Default to non-streaming.
        is_stream = getattr(obj, "stream", False)
        while True:
            try:
                await asyncio.wait_for(state.event.wait(), timeout=4)
            except asyncio.TimeoutError:
                if (
                    request is not None
                    and not obj.background
                    and await request.is_disconnected()
                ):
                    # Abort the request for disconnected requests (non-streaming, waiting queue)
                    self.abort_request(obj.rid)
                    # Use exception to kill the whole call stack and asyncio task
                    raise ValueError(
                        f"Request is disconnected from the client side (type 1). Abort request {obj.rid=}"
                    )
                continue

            out = state.out_list[-1]

            state.out_list = []
            if state.finished:
                # For non-streaming cases, response has not been sent yet (`response_sent_to_client_ts` has not been set yet).
                # Record response sent time right before we log finished results and metrics.
                if not state.response_sent_to_client_ts:
                    state.response_sent_to_client_ts = time.time()
                    out["meta_info"][
                        "response_sent_to_client_ts"
                    ] = state.response_sent_to_client_ts
                self.request_logger.log_finished_request(
                    obj, out, is_multimodal_gen=self.model_config.is_multimodal_gen
                )

                if self.request_metrics_exporter_manager.exporter_enabled():
                    # Asynchronously write metrics for this request using the exporter manager.
                    asyncio.create_task(
                        self.request_metrics_exporter_manager.write_record(obj, out)
                    )

                # Check if this was an abort/error created by scheduler
                if isinstance(out["meta_info"].get("finish_reason"), dict):
                    finish_reason = out["meta_info"]["finish_reason"]
                    if (
                        finish_reason.get("type") == "abort"
                        and finish_reason.get("status_code") == HTTPStatus.BAD_REQUEST
                    ):
                        if not is_stream:
                            raise ValueError(finish_reason["message"])
                        else:
                            yield out
                            break

                    if finish_reason.get("type") == "abort" and finish_reason.get(
                        "status_code"
                    ) in (
                        HTTPStatus.SERVICE_UNAVAILABLE,
                        HTTPStatus.INTERNAL_SERVER_ERROR,
                    ):
                        # This is an abort request initiated by scheduler.
                        # Delete the key to prevent resending abort request to the scheduler and
                        # to ensure aborted request state is cleaned up.
                        if state.obj.rid in self.rid_to_state:
                            del self.rid_to_state[state.obj.rid]

                        # Mark ongoing LoRA request as finished.
                        if self.server_args.enable_lora and state.obj.lora_path:
                            await self.lora_registry.release(state.obj.lora_id)
                        if not is_stream:
                            raise fastapi.HTTPException(
                                status_code=finish_reason["status_code"],
                                detail=finish_reason["message"],
                            )
                        else:
                            yield out
                            break
                yield out
                break

            state.event.clear()

            if is_stream:
                # Record response sent time right before we send response.
                if not state.response_sent_to_client_ts:
                    state.response_sent_to_client_ts = time.time()
                    out["meta_info"][
                        "response_sent_to_client_ts"
                    ] = state.response_sent_to_client_ts
                yield out
            else:
                if (
                    request is not None
                    and not obj.background
                    and await request.is_disconnected()
                ):
                    # Abort the request for disconnected requests (non-streaming, running)
                    self.abort_request(obj.rid)
                    # Use exception to kill the whole call stack and asyncio task
                    raise ValueError(
                        f"Request is disconnected from the client side (type 3). Abort request {obj.rid=}"
                    )

    async def _handle_batch_request(
        self,
        obj: Union[GenerateReqInput, EmbeddingReqInput],
        request: Optional[fastapi.Request] = None,
        created_time: Optional[float] = None,
    ):
        batch_size = obj.batch_size

        generators = []
        rids = []
        if getattr(obj, "parallel_sample_num", 1) == 1:
            if self._should_use_batch_tokenization(batch_size, obj):
                tokenized_objs = await self._batch_tokenize_and_process(batch_size, obj)
                self._send_batch_request(obj, tokenized_objs, created_time)

                # Set up generators for each request in the batch
                for i in range(batch_size):
                    tmp_obj = obj[i]
                    generators.append(
                        self._wait_one_response(
                            tmp_obj, self.rid_to_state[tmp_obj.rid], request
                        )
                    )
                    rids.append(tmp_obj.rid)
            else:
                # Sequential tokenization and processing
                with (
                    input_blocker_guard_region(send_to_scheduler=self.send_to_scheduler)
                    if get_bool_env_var("SGLANG_ENABLE_COLOCATED_BATCH_GEN")
                    else nullcontext()
                ):
                    for i in range(batch_size):
                        tmp_obj = obj[i]
                        tokenized_obj = await self._tokenize_one_request(tmp_obj)
                        state = self._send_one_request(
                            tmp_obj, tokenized_obj, created_time
                        )
                        generators.append(
                            self._wait_one_response(tmp_obj, state, request)
                        )
                        rids.append(tmp_obj.rid)
        else:
            # FIXME: When using batch and parallel_sample_num together, the perf is not optimal.
            if batch_size > 128:
                logger.warning(
                    "Sending a single large batch with parallel sampling (n > 1) has not been well optimized. "
                    "The performance might be better if you just duplicate the requests n times or use "
                    "many threads to send them one by one with parallel sampling (n > 1)."
                )

            # Tokenize all requests
            objs = [obj[i] for i in range(batch_size)]
            tokenized_objs = await asyncio.gather(
                *(self._tokenize_one_request(obj) for obj in objs)
            )

            # Cache the common prefix for parallel sampling
            for i in range(batch_size):
                tmp_obj = copy.copy(objs[i])
                tokenized_obj = copy.copy(tokenized_objs[i])
                tokenized_obj.rid = tmp_obj.regenerate_rid()
                tokenized_obj.sampling_params = copy.copy(tokenized_obj.sampling_params)
                tokenized_obj.sampling_params.max_new_tokens = 0
                tokenized_obj.stream = False
                state = self._send_one_request(tmp_obj, tokenized_obj, created_time)
                await self._wait_one_response(tmp_obj, state, request).__anext__()

            # Expand requests, assign new rids for them, and send them
            for i in range(batch_size):
                for _ in range(obj.parallel_sample_num):
                    tmp_obj = copy.copy(objs[i])
                    tokenized_obj = copy.copy(tokenized_objs[i])
                    tokenized_obj.rid = tmp_obj.regenerate_rid()
                    state = self._send_one_request(tmp_obj, tokenized_obj, created_time)
                    generators.append(self._wait_one_response(tmp_obj, state, request))
                    rids.append(tmp_obj.rid)

        # Wait for all requests
        is_stream = hasattr(obj, "stream") and obj.stream
        if not is_stream:
            outputs = await asyncio.gather(*(gen.__anext__() for gen in generators))
            yield outputs
        else:
            rid_to_index = {rid: i for i, rid in enumerate(rids)}
            task_map = {asyncio.create_task(gen.__anext__()): gen for gen in generators}
            while task_map:
                done, _ = await asyncio.wait(
                    task_map.keys(), return_when=asyncio.FIRST_COMPLETED
                )

                for task in done:
                    gen = task_map.pop(task)
                    try:
                        result = task.result()
                        result["index"] = rid_to_index[result["meta_info"]["id"]]
                        yield result
                        new_task = asyncio.create_task(gen.__anext__())
                        task_map[new_task] = gen
                    except StopAsyncIteration:
                        pass

    def abort_request(self, rid: str = "", abort_all: bool = False):
        if not abort_all and rid not in self.rid_to_state:
            return
        req = AbortReq(rid=rid, abort_all=abort_all)
        self.send_to_scheduler.send_pyobj(req)
        if self.enable_metrics:
            # TODO: also use custom_labels from the request
            self.metrics_collector.observe_one_aborted_request(
                self.metrics_collector.labels
            )

    async def pause_generation(self, obj: PauseGenerationReqInput):
        async with self.is_pause_cond:
            self.is_pause = True
            if obj.mode != "abort":
                await self.send_to_scheduler.send_pyobj(obj)
            else:
                # we are using the model_update_lock to check if there is still on-going requests.
                while True:
                    # TODO: maybe make it async instead of fire-and-forget
                    self.abort_request(abort_all=True)
                    is_locked = await self.model_update_lock.is_locked()
                    if not is_locked:
                        break
                    await asyncio.sleep(1.0)

    async def continue_generation(self, obj: ContinueGenerationReqInput):
        async with self.is_pause_cond:
            self.is_pause = False
            await self.send_to_scheduler.send_pyobj(obj)
            self.is_pause_cond.notify_all()

    async def update_weights_from_disk(
        self,
        obj: UpdateWeightFromDiskReqInput,
        request: Optional[fastapi.Request] = None,
    ) -> Tuple[bool, str]:
        self.auto_create_handle_loop()

        # default the load format to the server_args
        if obj.load_format is None:
            obj.load_format = self.server_args.load_format
        logger.info("Start update_weights. Load format=%s", obj.load_format)

        if obj.abort_all_requests:
            self.abort_request(abort_all=True)

        # Immediately update the weights if the engine is in paused state
        async with self.is_pause_cond:
            is_paused = self.is_pause

        lock_context = (
            self.model_update_lock.writer_lock if not is_paused else nullcontext()
        )
        async with lock_context:
            success, message, num_paused_requests = (
                await self._wait_for_model_update_from_disk(obj)
            )

        if success and obj.weight_version is not None:
            self._update_weight_version_if_provided(obj.weight_version)
            message += f" Weight version updated to {obj.weight_version}."

        return success, message, num_paused_requests

    def _update_model_path_info(self, model_path: str, load_format: str):
        self.served_model_name = model_path
        self.server_args.model_path = model_path
        self.server_args.load_format = load_format
        self.model_path = model_path

    async def _wait_for_model_update_from_disk(
        self, obj: UpdateWeightFromDiskReqInput
    ) -> Tuple[bool, str]:
        self.send_to_scheduler.send_pyobj(obj)
        self.model_update_result = asyncio.Future()
        if self.server_args.dp_size == 1:
            result = await self.model_update_result
            if result.success:
                self._update_model_path_info(obj.model_path, obj.load_format)
            return result.success, result.message, result.num_paused_requests
        else:  # self.server_args.dp_size > 1
            self.model_update_tmp = []
            result = await self.model_update_result

            all_success = all([r.success for r in result])
            if all_success is True:
                self._update_model_path_info(obj.model_path, obj.load_format)
            all_message = [r.message for r in result]
            all_message = " | ".join(all_message)
            all_paused_requests = [r.num_paused_requests for r in result]
            return all_success, all_message, all_paused_requests

    def configure_logging(self, obj: ConfigureLoggingReq):
        self.request_logger.configure(
            log_requests=obj.log_requests,
            log_requests_level=obj.log_requests_level,
            log_requests_format=obj.log_requests_format,
        )
        if obj.dump_requests_folder is not None:
            self.dump_requests_folder = obj.dump_requests_folder
        if obj.dump_requests_threshold is not None:
            self.dump_requests_threshold = obj.dump_requests_threshold
        if obj.crash_dump_folder is not None:
            self.crash_dump_folder = obj.crash_dump_folder
        logging.info(f"Config logging: {obj=}")

    async def freeze_gc(self):
        """Send a freeze_gc message to the scheduler first, then freeze locally."""
        self.send_to_scheduler.send_pyobj(FreezeGCReq())
        freeze_gc("Tokenizer Manager")
        return None

    def create_abort_task(self, obj: GenerateReqInput):
        # Abort the request if the client is disconnected.
        async def abort_request():
            await asyncio.sleep(2)
            if obj.is_single:
                self.abort_request(obj.rid)
            else:
                for rid in obj.rid:
                    self.abort_request(rid)

        background_tasks = BackgroundTasks()
        background_tasks.add_task(abort_request)
        return background_tasks

    def auto_create_handle_loop(self):
        if self.event_loop is not None:
            return

        # Create and start the handle_loop task
        loop = get_or_create_event_loop()
        self.asyncio_tasks.add(
            loop.create_task(print_exception_wrapper(self.handle_loop))
        )
        self.event_loop = loop

        # We cannot add signal handler when the tokenizer manager is not in
        # the main thread due to the CPython limitation.
        if threading.current_thread() is threading.main_thread():
            signal_handler = SignalHandler(self)
            loop.add_signal_handler(signal.SIGTERM, signal_handler.sigterm_handler)
            # Update the signal handler for the process. It overrides the sigquit handler in the launch phase.
            loop.add_signal_handler(
                signal.SIGQUIT, signal_handler.running_phase_sigquit_handler
            )
        else:
            logger.warning(
                "Signal handler is not added because the tokenizer manager is "
                "not in the main thread. This disables graceful shutdown of the "
                "tokenizer manager when SIGTERM is received."
            )
        self.asyncio_tasks.add(
            loop.create_task(print_exception_wrapper(self.sigterm_watchdog))
        )

    async def handle_loop(self):
        """The event loop that handles requests"""
        while True:
            with self.watchdog.disable():
                recv_obj = await self.recv_from_detokenizer.recv_pyobj()
            self._result_dispatcher(recv_obj)
            self.last_receive_tstamp = time.time()
            self.watchdog.feed()

    def _handle_batch_output(
        self,
        recv_obj: Union[
            BatchStrOutput,
            BatchEmbeddingOutput,
            BatchMultimodalOutput,
            BatchTokenIDOutput,
        ],
    ):
        for i, rid in enumerate(recv_obj.rids):
            state = self.rid_to_state.get(rid, None)
            if state is None:
                logger.error(
                    f"Received output for {rid=} but the state was deleted in TokenizerManager."
                )
                continue

            # Build meta_info and return value
            meta_info = {
                "id": rid,
                "finish_reason": recv_obj.finished_reasons[i],
                "prompt_tokens": recv_obj.prompt_tokens[i],
                "weight_version": self.server_args.weight_version,
                "total_retractions": recv_obj.retraction_counts[i],
            }

            if self.enable_metrics:
                self._add_metric_if_present(recv_obj, "queue_time", meta_info, i)
                self._add_metric_if_present(
                    recv_obj, "prefill_launch_delay", meta_info, i
                )
                self._add_metric_if_present(
                    recv_obj, "prefill_launch_latency", meta_info, i
                )
                self._add_metric_if_present(
                    recv_obj, "prefill_finished_ts", meta_info, i
                )

            if getattr(state.obj, "return_logprob", False):
                self.convert_logprob_style(
                    meta_info,
                    state,
                    state.obj.top_logprobs_num,
                    state.obj.token_ids_logprob,
                    state.obj.return_text_in_logprobs
                    and not self.server_args.skip_tokenizer_init,
                    recv_obj,
                    i,
                )

            if not isinstance(recv_obj, BatchEmbeddingOutput):
                meta_info.update(
                    {
                        "completion_tokens": recv_obj.completion_tokens[i],
                        "cached_tokens": recv_obj.cached_tokens[i],
                    }
                )

            if getattr(recv_obj, "output_hidden_states", None):
                meta_info["hidden_states"] = recv_obj.output_hidden_states[i]

            if getattr(recv_obj, "output_routed_experts", None):
                meta_info["routed_experts"] = recv_obj.output_routed_experts[i]

            if isinstance(recv_obj, BatchStrOutput):
                state.text += recv_obj.output_strs[i]
                # Not all request types have `stream` (e.g., EmbeddingReqInput). Default to non-streaming.
                is_stream = getattr(state.obj, "stream", False)
                if self.server_args.stream_output and is_stream:
                    state.output_ids.extend(recv_obj.output_ids[i])
                    output_token_ids = state.output_ids[state.last_output_offset :]
                    state.last_output_offset = len(state.output_ids)
                else:
                    state.output_ids.extend(recv_obj.output_ids[i])
                    output_token_ids = state.output_ids.copy()

                out_dict = {
                    "text": state.text,
                    "output_ids": output_token_ids,
                    "meta_info": meta_info,
                }

            elif isinstance(recv_obj, BatchTokenIDOutput):
                is_stream = getattr(state.obj, "stream", False)
                if self.server_args.stream_output and is_stream:
                    state.output_ids.extend(recv_obj.output_ids[i])
                    output_token_ids = state.output_ids[state.last_output_offset :]
                    state.last_output_offset = len(state.output_ids)
                else:
                    state.output_ids.extend(recv_obj.output_ids[i])
                    output_token_ids = state.output_ids.copy()

                out_dict = {
                    "output_ids": output_token_ids,
                    "meta_info": meta_info,
                }
            elif isinstance(recv_obj, BatchMultimodalOutput):
                raise NotImplementedError("BatchMultimodalOut not implemented")
            else:
                assert isinstance(recv_obj, BatchEmbeddingOutput)
                out_dict = {
                    "embedding": recv_obj.embeddings[i],
                    "meta_info": meta_info,
                }

            state.finished = recv_obj.finished_reasons[i] is not None
            if state.finished:
                state.finished_time = time.time()
                state.finished_time_perf = time.perf_counter()
                meta_info["e2e_latency"] = state.finished_time - state.created_time

                if self.server_args.speculative_algorithm:
                    self._calculate_spec_decoding_metrics(meta_info, recv_obj, i)
                if self.enable_metrics:
                    self._calculate_timing_metrics(meta_info, state, recv_obj, i)

                trace_metric_ctx = global_get_trace_metric_ctx(rid)
                trace_metric_ctx.trace_req_finish(ts=int(state.finished_time * 1e9))
                global_del_trace_metric_ctx(rid)

                del self.rid_to_state[rid]

                # Mark ongoing LoRA request as finished.
                if self.server_args.enable_lora and state.obj.lora_path:
                    asyncio.create_task(self.lora_registry.release(state.obj.lora_id))

            state.out_list.append(out_dict)
            state.event.set()

            # Log metrics and dump
            if self.enable_metrics and state.obj.log_metrics:
                self.collect_metrics(state, recv_obj, i)
            if self.dump_requests_folder and state.finished and state.obj.log_metrics:
                self.dump_requests(state, out_dict)
            if self.crash_dump_folder and state.finished and state.obj.log_metrics:
                self.record_request_for_crash_dump(state, out_dict)

        # When skip_tokenizer_init is enabled, tokensizer_manager receives
        # BatchTokenIDOutput.
        if (
            self.server_args.dp_size > 1
            and isinstance(recv_obj, (BatchStrOutput, BatchTokenIDOutput))
            and recv_obj.load is not None
        ):
            load_update_req = WatchLoadUpdateReq(loads=[recv_obj.load])
            self.send_to_scheduler.send_pyobj(load_update_req)

    def add_logprob_to_meta_info(
        self,
        meta_info: dict,
        state: ReqState,
        top_logprobs_num: int,
        token_ids_logprob: List[int],
        return_text_in_logprobs: bool,
    ):
        meta_info["input_token_logprobs"] = self.detokenize_logprob_tokens(
            state.input_token_logprobs_val,
            state.input_token_logprobs_idx,
            return_text_in_logprobs,
        )
        meta_info["output_token_logprobs"] = self.detokenize_logprob_tokens(
            state.output_token_logprobs_val,
            state.output_token_logprobs_idx,
            return_text_in_logprobs,
        )

        if top_logprobs_num > 0:
            meta_info["input_top_logprobs"] = self.detokenize_top_logprobs_tokens(
                state.input_top_logprobs_val,
                state.input_top_logprobs_idx,
                return_text_in_logprobs,
            )
            meta_info["output_top_logprobs"] = self.detokenize_top_logprobs_tokens(
                state.output_top_logprobs_val,
                state.output_top_logprobs_idx,
                return_text_in_logprobs,
            )

        if token_ids_logprob is not None:
            meta_info["input_token_ids_logprobs"] = self.detokenize_top_logprobs_tokens(
                state.input_token_ids_logprobs_val,
                state.input_token_ids_logprobs_idx,
                return_text_in_logprobs,
            )
            meta_info["output_token_ids_logprobs"] = (
                self.detokenize_top_logprobs_tokens(
                    state.output_token_ids_logprobs_val,
                    state.output_token_ids_logprobs_idx,
                    return_text_in_logprobs,
                )
            )

    def convert_logprob_style(
        self,
        meta_info: dict,
        state: ReqState,
        top_logprobs_num: int,
        token_ids_logprob: List[int],
        return_text_in_logprobs: bool,
        recv_obj: BatchStrOutput,
        recv_obj_index: int,
    ):
        if recv_obj.input_token_logprobs_val is None:
            return

        if len(recv_obj.input_token_logprobs_val) > 0:
            state.input_token_logprobs_val.extend(
                recv_obj.input_token_logprobs_val[recv_obj_index]
            )
            state.input_token_logprobs_idx.extend(
                recv_obj.input_token_logprobs_idx[recv_obj_index]
            )
        state.output_token_logprobs_val.extend(
            recv_obj.output_token_logprobs_val[recv_obj_index]
        )
        state.output_token_logprobs_idx.extend(
            recv_obj.output_token_logprobs_idx[recv_obj_index]
        )

        if top_logprobs_num > 0:
            if len(recv_obj.input_top_logprobs_val) > 0:
                state.input_top_logprobs_val.extend(
                    recv_obj.input_top_logprobs_val[recv_obj_index]
                )
                state.input_top_logprobs_idx.extend(
                    recv_obj.input_top_logprobs_idx[recv_obj_index]
                )
            state.output_top_logprobs_val.extend(
                recv_obj.output_top_logprobs_val[recv_obj_index]
            )
            state.output_top_logprobs_idx.extend(
                recv_obj.output_top_logprobs_idx[recv_obj_index]
            )

        if token_ids_logprob is not None:
            if len(recv_obj.input_token_ids_logprobs_val) > 0:
                state.input_token_ids_logprobs_val.extend(
                    recv_obj.input_token_ids_logprobs_val[recv_obj_index]
                )
                state.input_token_ids_logprobs_idx.extend(
                    recv_obj.input_token_ids_logprobs_idx[recv_obj_index]
                )
            state.output_token_ids_logprobs_val.extend(
                recv_obj.output_token_ids_logprobs_val[recv_obj_index]
            )
            state.output_token_ids_logprobs_idx.extend(
                recv_obj.output_token_ids_logprobs_idx[recv_obj_index]
            )

        self.add_logprob_to_meta_info(
            meta_info,
            state,
            state.obj.top_logprobs_num,
            state.obj.token_ids_logprob,
            return_text_in_logprobs,
        )

    def detokenize_logprob_tokens(
        self,
        token_logprobs_val: List[float],
        token_logprobs_idx: List[int],
        decode_to_text: bool,
    ):
        if not decode_to_text:
            return [
                (logprob, token_id, None)
                for logprob, token_id in zip(token_logprobs_val, token_logprobs_idx)
            ]
        else:
            assert self.tokenizer is not None
            token_texts = self.tokenizer.batch_decode(token_logprobs_idx)
            return list(zip(token_logprobs_val, token_logprobs_idx, token_texts))

    def detokenize_top_logprobs_tokens(
        self,
        token_logprobs_val: List[float],
        token_logprobs_idx: List[int],
        decode_to_text: bool,
    ):
        # TODO: The current implementation only batches the detokenization for top-k tokens per single position.
        # We should batch all top-k tokens in all positions.
        ret = []
        for i in range(len(token_logprobs_val)):
            if token_logprobs_val[i]:
                ret.append(
                    self.detokenize_logprob_tokens(
                        token_logprobs_val[i], token_logprobs_idx[i], decode_to_text
                    )
                )
            else:
                ret.append(None)
        return ret

    def _calculate_spec_decoding_metrics(
        self,
        meta_info: Dict[str, Any],
        recv_obj: Union[
            BatchStrOutput,
            BatchEmbeddingOutput,
            BatchMultimodalOutput,
            BatchTokenIDOutput,
        ],
        i: int,
    ) -> None:
        """Calculate speculative decoding metrics, such as acceptance rate and acceptance length metrics."""
        if (
            hasattr(recv_obj, "spec_verify_ct")
            and recv_obj.spec_verify_ct[i] > 0
            and hasattr(recv_obj, "spec_accepted_tokens")
            and len(recv_obj.spec_accepted_tokens) > i
        ):
            # The draft tokens per speculative step (excluding the target-sampled token).
            num_guess_tokens = self.server_args.speculative_num_draft_tokens - 1
            total_draft_tokens = recv_obj.spec_verify_ct[i] * num_guess_tokens
            accepted_tokens = recv_obj.spec_accepted_tokens[i]

            # Calculate per-request acceptance rate and average acceptance length.
            if total_draft_tokens > 0:
                # Calculate acceptance rate: accepted / (steps * lookahead)
                meta_info["spec_accept_rate"] = accepted_tokens / total_draft_tokens
                meta_info["spec_accept_length"] = (
                    recv_obj.completion_tokens[i] / recv_obj.spec_verify_ct[i]
                )
                meta_info["spec_accept_token_num"] = accepted_tokens
                meta_info["spec_draft_token_num"] = total_draft_tokens
                meta_info["spec_verify_ct"] = recv_obj.spec_verify_ct[i]

    def _calculate_timing_metrics(
        self,
        meta_info: Dict[str, Any],
        state: ReqState,
        recv_obj: Union[
            BatchStrOutput,
            BatchEmbeddingOutput,
            BatchMultimodalOutput,
            BatchTokenIDOutput,
        ],
        i: int,
    ) -> None:
        """Calculate request-level timing metrics, such as inference time, decode throughput, and time per token."""
        # Request timing timestamps.
        if state.created_time > 0:
            meta_info["request_received_ts"] = state.created_time
        if state.request_sent_to_scheduler_ts > 0:
            meta_info["request_sent_to_scheduler_ts"] = (
                state.request_sent_to_scheduler_ts
            )
        if state.response_sent_to_client_ts > 0:
            meta_info["response_sent_to_client_ts"] = state.response_sent_to_client_ts
        if state.finished_time > 0:
            meta_info["decode_finished_ts"] = state.finished_time

        # Inference time calculation.
        if (
            hasattr(recv_obj, "forward_entry_time")
            and recv_obj.forward_entry_time
            and recv_obj.forward_entry_time[i] is not None
            and state.finished_time_perf > 0.0
        ):
            inference_time = state.finished_time_perf - recv_obj.forward_entry_time[i]
            meta_info["inference_time"] = inference_time

        # Decode throughput, time per token calculation. Only calculated if TTFT is available.
        if (
            state.first_token_time_perf > 0.0
            and state.finished_time_perf > 0.0
            and not isinstance(recv_obj, BatchEmbeddingOutput)
            and recv_obj.completion_tokens[i] > 0
        ):
            decode_time = state.finished_time_perf - state.first_token_time_perf
            completion_tokens = recv_obj.completion_tokens[i]
            meta_info["decode_throughput"] = completion_tokens / decode_time

    def _add_metric_if_present(
        self,
        recv_obj: Any,
        attr_name: str,
        meta_info: Dict[str, Any],
        index: int,
    ) -> None:
        """Add a metric to meta_info if it exists and is not None.

        Args:
            recv_obj: The received object that may contain the metric attribute
            attr_name: The name of the attribute to check
            meta_info: The dictionary to add the metric to
            index: The index to access the metric value in the attribute list
        """
        if (
            hasattr(recv_obj, attr_name)
            and getattr(recv_obj, attr_name)
            and getattr(recv_obj, attr_name)[index] is not None
        ):
            meta_info[attr_name] = getattr(recv_obj, attr_name)[index]

    def collect_metrics(self, state: ReqState, recv_obj: BatchStrOutput, i: int):
        completion_tokens = (
            recv_obj.completion_tokens[i]
            if getattr(recv_obj, "completion_tokens", None)
            else 0
        )

        custom_labels = getattr(state.obj, "custom_labels", None)
        labels = (
            {**self.metrics_collector.labels, **custom_labels}
            if custom_labels
            else self.metrics_collector.labels
        )
        if (
            state.first_token_time == 0.0
            and self.disaggregation_mode != DisaggregationMode.PREFILL
        ):
            state.first_token_time = state.last_time = time.time()
            state.first_token_time_perf = time.perf_counter()
            state.last_completion_tokens = completion_tokens
            self.metrics_collector.observe_time_to_first_token(
                labels, state.first_token_time - state.created_time
            )
        else:
            num_new_tokens = completion_tokens - state.last_completion_tokens
            if num_new_tokens:
                new_time = time.time()
                interval = new_time - state.last_time
                self.metrics_collector.observe_inter_token_latency(
                    labels,
                    interval,
                    num_new_tokens,
                )
                state.last_time = new_time
                state.last_completion_tokens = completion_tokens

        if state.finished:
            has_grammar = (
                state.obj.sampling_params.get("json_schema", None)
                or state.obj.sampling_params.get("regex", None)
                or state.obj.sampling_params.get("ebnf", None)
                or state.obj.sampling_params.get("structural_tag", None)
            )

            retraction_count = (
                recv_obj.retraction_counts[i]
                if getattr(recv_obj, "retraction_counts", None)
                and i < len(recv_obj.retraction_counts)
                else 0
            )

            self.metrics_collector.observe_one_finished_request(
                labels,
                recv_obj.prompt_tokens[i],
                completion_tokens,
                recv_obj.cached_tokens[i],
                state.finished_time - state.created_time,
                has_grammar,
                retraction_count,
            )

    def dump_requests(self, state: ReqState, out_dict: dict):
        self.dump_request_list.append(
            (state.obj, out_dict, state.created_time, time.time())
        )

        if len(self.dump_request_list) >= self.dump_requests_threshold:
            filename = os.path.join(
                self.dump_requests_folder,
                datetime.now().strftime("%Y-%m-%d_%H-%M-%S") + ".pkl",
            )
            self._dump_data_to_file(
                data_list=self.dump_request_list,
                filename=filename,
                log_message=f"Dump {len(self.dump_request_list)} requests to {filename}",
            )
            self.dump_request_list = []

    def record_request_for_crash_dump(self, state: ReqState, out_dict: dict):
        current_time = time.time()
        self.crash_dump_request_list.append(
            (state.obj, out_dict, state.created_time, current_time)
        )
        # Remove requests older than 5 minutes based on finish time
        while (
            self.crash_dump_request_list
            and current_time - self.crash_dump_request_list[0][3] >= 300
        ):
            self.crash_dump_request_list.popleft()

    def _dump_data_to_file(
        self, data_list: List[Tuple], filename: str, log_message: str
    ):
        logger.info(log_message)
        to_dump_with_server_args = {
            "server_args": self.server_args,
            "requests": data_list.copy(),
        }

        def background_task():
            os.makedirs(os.path.dirname(filename), exist_ok=True)
            with open(filename, "wb") as f:
                pickle.dump(to_dump_with_server_args, f)

        asyncio.create_task(asyncio.to_thread(background_task))

    def dump_requests_before_crash(
        self, hostname: str = os.getenv("HOSTNAME", socket.gethostname())
    ):
        if not self.crash_dump_folder:
            return

        if self.crash_dump_performed:
            logger.info(
                "SIGTERM/SIGQUIT/Exception triggered, but crash dump already performed, skipping."
            )
            return
        else:
            self.crash_dump_performed = True

        logger.error(f"Dumping requests before crash. {self.crash_dump_folder=}")

        # Add finished requests from crash_dump_request_list
        data_to_dump = []
        if self.crash_dump_request_list:
            data_to_dump.extend(self.crash_dump_request_list)

        # Add unfinished requests from rid_to_state
        unfinished_requests = []
        for rid, state in self.rid_to_state.items():
            if not state.finished:
                unfinished_requests.append(
                    (
                        state.obj,
                        state.out_list[-1] if state.out_list else {},
                        state.created_time,
                        time.time(),
                    )
                )
        if unfinished_requests:
            data_to_dump.extend(unfinished_requests)

        if not data_to_dump:
            return

        # Create a file
        filename = os.path.join(
            self.crash_dump_folder,
            hostname,
            f'crash_dump_{datetime.now().strftime("%Y-%m-%d_%H-%M-%S")}.pkl',
        )
        os.makedirs(os.path.dirname(filename), exist_ok=True)

        # Write the data to the file
        data_to_dump_with_server_args = {
            "server_args": self.server_args,  # Include server_args in the dump
            "requests": data_to_dump,
        }
        with open(filename, "wb") as f:
            pickle.dump(data_to_dump_with_server_args, f)
        logger.error(
            f"Dumped {len(self.crash_dump_request_list)} finished and {len(unfinished_requests)} unfinished requests before crash to {filename}"
        )
        return filename

    async def sigterm_watchdog(self):
        while not self.gracefully_exit:
            await asyncio.sleep(5)

        # Drain requests
        while True:
            remain_num_req = len(self.rid_to_state)
            remaining_rids = list(self.rid_to_state.keys())

            if self.server_status == ServerStatus.UnHealthy:
                # if health check failed, we should exit immediately
                logger.error(
                    "Signal SIGTERM received while health check failed. Force exiting."
                )
                self.dump_requests_before_crash()
                self.force_exit_handler()
                break

            elif get_bool_env_var("SGL_FORCE_SHUTDOWN"):
                # if force shutdown flag set, exit immediately
                logger.error(
                    "Signal SIGTERM received while force shutdown flag set. Force exiting."
                )
                self.force_exit_handler()
                break

            logger.info(
                f"Gracefully exiting... Remaining number of requests {remain_num_req}. Remaining requests {remaining_rids=}."
            )
            if remain_num_req > 0:
                await asyncio.sleep(5)
            else:
                self.dump_requests_before_crash()
                break

        kill_process_tree(os.getpid(), include_parent=True)
        sys.exit(0)

    def force_exit_handler(self):
        """Put some custom force exit logic here."""
        pass

    def _handle_abort_req(self, recv_obj: AbortReq):
        if is_health_check_generate_req(recv_obj):
            return
        state = self.rid_to_state[recv_obj.rid]
        state.finished = True

        abort_message = recv_obj.abort_message or "Abort in waiting queue"
        finish_reason = {
            "type": "abort",
            "message": abort_message,
        }
        if recv_obj.finished_reason:
            finish_reason = recv_obj.finished_reason
        meta_info = {"id": recv_obj.rid, "finish_reason": finish_reason}
        is_stream = getattr(state.obj, "stream", False)
        if getattr(state.obj, "return_logprob", False):
            self.add_logprob_to_meta_info(
                meta_info,
                state,
                state.obj.top_logprobs_num,
                state.obj.token_ids_logprob,
                state.obj.return_text_in_logprobs
                and not self.server_args.skip_tokenizer_init,
            )

        output_ids = state.output_ids
        meta_info["completion_tokens"] = len(output_ids)
        if is_stream:
            output_ids = [output_ids[-1]] if len(output_ids) > 0 else []
        out = {
            "text": state.text,
            "output_ids": output_ids,
            "meta_info": meta_info,
        }
        state.out_list.append(out)
        state.event.set()

    def _handle_open_session_req_output(self, recv_obj):
        self.session_futures[recv_obj.session_id].set_result(
            recv_obj.session_id if recv_obj.success else None
        )

    def _handle_update_weights_from_disk_req_output(self, recv_obj):
        if self.server_args.dp_size == 1:
            self.model_update_result.set_result(recv_obj)
        else:  # self.server_args.dp_size > 1
            self.model_update_tmp.append(recv_obj)
            # set future if the all results are received
            if len(self.model_update_tmp) == self.server_args.dp_size:
                self.model_update_result.set_result(self.model_update_tmp)

    async def _resolve_lora_path(self, obj: Union[GenerateReqInput, EmbeddingReqInput]):
        if isinstance(obj.lora_path, str):
            unique_lora_paths = set([obj.lora_path])
        else:
            unique_lora_paths = set(obj.lora_path)

        if (
            self.server_args.max_loaded_loras is not None
            and len(unique_lora_paths) > self.server_args.max_loaded_loras
        ):
            raise ValueError(
                f"Received request with {len(unique_lora_paths)} unique loras requested "
                f"but max loaded loras is {self.server_args.max_loaded_loras}"
            )

        # Reload all existing LoRA adapters that have been dynamically unloaded
        unregistered_loras = await self.lora_registry.get_unregistered_loras(
            unique_lora_paths
        )
        for lora_path in unregistered_loras:
            if lora_path is None:
                continue

            if lora_path not in self.lora_ref_cache:
                raise ValueError(
                    f"Got LoRA adapter that has never been loaded: {lora_path}\n"
                    f"All loaded adapters: {self.lora_ref_cache.keys()}."
                )

            logger.info(f"Reloading evicted adapter: {lora_path}")
            new_lora_ref = self.lora_ref_cache[lora_path]
            load_result = await self.load_lora_adapter(
                LoadLoRAAdapterReqInput(
                    lora_name=new_lora_ref.lora_name,
                    lora_path=new_lora_ref.lora_path,
                    pinned=new_lora_ref.pinned,
                )
            )
            if (
                not load_result.success
                and "already loaded" not in load_result.error_message
            ):
                raise ValueError(
                    f"Failed to implicitly load LoRA adapter {lora_path}: {load_result.error_message}"
                )

        # Look up the LoRA ID from the registry and start tracking ongoing LoRA requests.
        obj.lora_id = await self.lora_registry.acquire(obj.lora_path)

    def _req_trace_metric_ctx_init(
        self,
        obj: Union[GenerateReqInput, EmbeddingReqInput],
        created_time: Optional[float] = None,
        request: Optional[fastapi.Request] = None,
        traceparent: Optional[str] = None,
    ):
        external_trace_header = None
        if request:
            external_trace_header = extract_trace_headers(request.headers)
        elif traceparent:
            # When the request comes form the rust grpc server there isn't a
            # real request object but we still need to propagate the traceparent from
            # the traceparent that is explicitly passed in
            external_trace_header = {"traceparent": traceparent}

        if obj.is_single:
            bootstrap_room = (
                obj.bootstrap_room if hasattr(obj, "bootstrap_room") else None
            )
            trace_metric_ctx = TraceMetricContext(
                rid=obj.rid,
                bootstrap_room=bootstrap_room,
                module_name="request",
                server_args=self.server_args,
            )
            if not trace_metric_ctx.tracing_enable:
                return

            # store into global table,
            # because trace_metric_ctx can not be passed to _handle_batch_output
            global_set_trace_metric_ctx(trace_metric_ctx)
            trace_metric_ctx.trace_req_start(
                ts=int(created_time * 1e9), external_trace_header=external_trace_header
            )
            trace_metric_ctx.slice_start(
                RequestStage.ANONYMOUS, ts=int(created_time * 1e9)
            )
        else:
            for i in range(len(obj.rid)):
                bootstrap_room = (
                    obj.bootstrap_room[i]
                    if hasattr(obj, "bootstrap_room") and obj.bootstrap_room
                    else None
                )
                trace_metric_ctx = TraceMetricContext(
                    rid=obj.rid[i],
                    bootstrap_room=bootstrap_room,
                    module_name="request",
                    server_args=self.server_args,
                )
                if not trace_metric_ctx.tracing_enable:
                    return

                global_set_trace_metric_ctx(trace_metric_ctx)
                trace_metric_ctx.trace_req_start(
                    ts=int(created_time * 1e9),
                    external_trace_header=external_trace_header,
                )
                trace_metric_ctx.slice_start(
                    RequestStage.ANONYMOUS,
                    ts=int(created_time * 1e9),
                )

    def _handle_epd_disaggregation_encode_request(
        self, obj: Union[GenerateReqInput, EmbeddingReqInput]
    ):
        """Handle EPD-disaggregation mode encoding request."""
        if (
            isinstance(obj, GenerateReqInput)
            and self.server_args.encoder_transfer_backend == "zmq_to_scheduler"
            and obj.contains_mm_input()
        ):
            self.mm_receiver.send_encode_request(obj)


class ServerStatus(Enum):
    Up = "Up"
    Starting = "Starting"
    UnHealthy = "UnHealthy"


async def print_exception_wrapper(func):
    """
    Sometimes an asyncio function does not print exception.
    We do another wrapper to handle the exception.
    """
    try:
        await func()
    except Exception:
        traceback = get_exception_traceback()
        logger.error(f"TokenizerManager hit an exception: {traceback}")
        if hasattr(func, "__self__") and isinstance(func.__self__, TokenizerManager):
            func.__self__.dump_requests_before_crash()
        kill_process_tree(os.getpid(), include_parent=True)
        sys.exit(1)


def _get_processor_wrapper(server_args):
    try:
        processor = get_processor(
            server_args.tokenizer_path,
            tokenizer_mode=server_args.tokenizer_mode,
            trust_remote_code=server_args.trust_remote_code,
            revision=server_args.revision,
            use_fast=not server_args.disable_fast_image_processor,
        )
    except ValueError as e:
        error_message = str(e)
        if "does not have a slow version" in error_message:
            logger.info(
                f"Processor {server_args.tokenizer_path} does not have a slow version. Automatically use fast version"
            )
            processor = get_processor(
                server_args.tokenizer_path,
                tokenizer_mode=server_args.tokenizer_mode,
                trust_remote_code=server_args.trust_remote_code,
                revision=server_args.revision,
                use_fast=True,
            )
        else:
            raise e
    return processor


def _determine_tensor_transport_mode(server_args: ServerArgs) -> TensorTransportMode:
    is_cross_node = server_args.dist_init_addr

    if is_cross_node:
        # Fallback to default CPU transport for multi-node
        return "default"
    else:
        return "cuda_ipc"


class SignalHandler:
    def __init__(self, tokenizer_manager: TokenizerManager):
        self.tokenizer_manager = tokenizer_manager

    def sigterm_handler(self, signum=None, frame=None):
        logger.warning(
            f"SIGTERM received. {signum=} {frame=}. Draining requests and shutting down..."
        )
        self.tokenizer_manager.gracefully_exit = True

    def running_phase_sigquit_handler(self, signum=None, frame=None):
        logger.error(
            f"SIGQUIT received. {signum=}, {frame=}. It usually means one child failed."
        )
        self.tokenizer_manager.dump_requests_before_crash()
        kill_process_tree(os.getpid())


# Note: request abort handling logic
# We should handle all of the following cases correctly.
#
# | entrypoint | is_streaming | status          | abort engine    | cancel asyncio task   | rid_to_state                |
# | ---------- | ------------ | --------------- | --------------- | --------------------- | --------------------------- |
# | http       | yes          | validation      | background task | fast api              | del in _handle_abort_req    |
# | http       | yes          | waiting queue   | background task | fast api              | del in _handle_abort_req    |
# | http       | yes          | running         | background task | fast api              | del in _handle_batch_output |
# | http       | no           | validation      | http exception  | http exception        | del in _handle_abort_req    |
# | http       | no           | waiting queue   | type 1          | type 1 exception      | del in _handle_abort_req    |
# | http       | no           | running         | type 3          | type 3 exception      | del in _handle_batch_output |
#<|MERGE_RESOLUTION|>--- conflicted
+++ resolved
@@ -184,29 +184,6 @@
         self.enable_metrics = server_args.enable_metrics
         self.preferred_sampling_params = server_args.preferred_sampling_params
         self.crash_dump_folder = server_args.crash_dump_folder
-<<<<<<< HEAD
-
-        # Read model args
-        self.model_path = server_args.model_path
-        self.served_model_name = server_args.served_model_name
-        self.model_config = ModelConfig.from_server_args(server_args)
-        self.is_generation = self.model_config.is_generation
-        self.is_image_gen = self.model_config.is_image_gen
-        self.context_len = self.model_config.context_len
-        self.image_token_id = self.model_config.image_token_id
-        self.max_req_input_len = None  # Will be set later in engine.py
-        speculative_algorithm = SpeculativeAlgorithm.from_string(
-            server_args.speculative_algorithm
-        )
-        self.reserve_input_token_num = (
-            0
-            if speculative_algorithm.is_none()
-            else server_args.speculative_num_draft_tokens
-        )
-
-=======
-        self.enable_trace = server_args.enable_trace
->>>>>>> d70c2655
         set_global_server_args_for_tokenizer(server_args)
 
         # Init model config
