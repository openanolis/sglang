# Copyright 2023-2024 SGLang Team
# Licensed under the Apache License, Version 2.0 (the "License");
# you may not use this file except in compliance with the License.
# You may obtain a copy of the License at
#
#     http://www.apache.org/licenses/LICENSE-2.0
#
# Unless required by applicable law or agreed to in writing, software
# distributed under the License is distributed on an "AS IS" BASIS,
# WITHOUT WARRANTIES OR CONDITIONS OF ANY KIND, either express or implied.
# See the License for the specific language governing permissions and
# limitations under the License.
# ==============================================================================
"""TokenizerManager is a process that tokenizes the text."""

import asyncio
import copy
import dataclasses
import logging
import os
import pickle
import signal
import sys
import threading
import time
from collections import deque
from contextlib import nullcontext
from datetime import datetime
from enum import Enum
from http import HTTPStatus
from typing import Any, Awaitable, Dict, List, Optional, Tuple, Union

import fastapi
import uvloop
import zmq
import zmq.asyncio
from fastapi import BackgroundTasks

from sglang.srt.configs.model_config import ModelConfig
from sglang.srt.disaggregation.encode_receiver import MMReceiver
from sglang.srt.disaggregation.utils import DisaggregationMode
from sglang.srt.environ import envs
from sglang.srt.lora.lora_registry import LoRARef, LoRARegistry
from sglang.srt.managers.async_dynamic_batch_tokenizer import AsyncDynamicbatchTokenizer
from sglang.srt.managers.async_mm_data_processor import AsyncMMDataProcessor
from sglang.srt.managers.disagg_service import start_disagg_service
from sglang.srt.managers.io_struct import (
    AbortReq,
    BatchEmbeddingOutput,
    BatchMultimodalOutput,
    BatchStrOutput,
    BatchTokenIDOutput,
    BatchTokenizedEmbeddingReqInput,
    BatchTokenizedGenerateReqInput,
    ConfigureLoggingReq,
    ContinueGenerationReqInput,
    EmbeddingReqInput,
    FreezeGCReq,
    GenerateReqInput,
    HealthCheckOutput,
    LoadLoRAAdapterReqInput,
    OpenSessionReqOutput,
    PauseGenerationReqInput,
    SessionParams,
    TokenizedEmbeddingReqInput,
    TokenizedGenerateReqInput,
    UpdateWeightFromDiskReqInput,
    UpdateWeightFromDiskReqOutput,
    WatchLoadUpdateReq,
)
from sglang.srt.managers.mm_utils import TensorTransportMode
from sglang.srt.managers.multimodal_processor import get_mm_processor, import_processors
from sglang.srt.managers.request_metrics_exporter import RequestMetricsExporterManager
from sglang.srt.managers.schedule_batch import MultimodalDataItem
from sglang.srt.managers.scheduler import is_health_check_generate_req
from sglang.srt.managers.scheduler_input_blocker import input_blocker_guard_region
from sglang.srt.managers.tokenizer_communicator_mixin import TokenizerCommunicatorMixin
from sglang.srt.managers.tokenizer_manager_multiitem_mixin import (
    TokenizerManagerMultiItemMixin,
)
from sglang.srt.metrics.collector import TokenizerMetricsCollector
from sglang.srt.sampling.sampling_params import SamplingParams
from sglang.srt.server_args import (
    PortArgs,
    ServerArgs,
    set_global_server_args_for_tokenizer,
)
from sglang.srt.speculative.spec_info import SpeculativeAlgorithm
from sglang.srt.tracing.trace import extract_trace_headers
from sglang.srt.tracing.trace_metric_wrapper import (
    RequestStage,
    TraceMetricContext,
    global_del_trace_metric_ctx,
    global_get_trace_metric_ctx,
    global_set_trace_metric_ctx,
)
from sglang.srt.utils import (
    configure_gc_warning,
    freeze_gc,
    get_bool_env_var,
    get_or_create_event_loop,
    get_zmq_socket,
    kill_process_tree,
)
from sglang.srt.utils.aio_rwlock import RWLock
from sglang.srt.utils.hf_transformers_utils import (
    get_processor,
    get_tokenizer,
    get_tokenizer_from_processor,
)
from sglang.srt.utils.request_logger import RequestLogger
from sglang.srt.utils.watchdog import Watchdog
from sglang.utils import TypeBasedDispatcher, get_exception_traceback

asyncio.set_event_loop_policy(uvloop.EventLoopPolicy())

logger = logging.getLogger(__name__)


@dataclasses.dataclass
class ReqState:
    """Store the state a request."""

    out_list: List[Dict[Any, Any]]
    finished: bool
    event: asyncio.Event
    obj: Union[GenerateReqInput, EmbeddingReqInput]

    # For metrics
    created_time: float
    finished_time: float = 0.0
    first_token_time: float = 0.0
    last_time: float = 0.0
    last_completion_tokens: int = 1

    # perf_counter equivalents for accurate time calculations
    finished_time_perf: float = 0.0
    first_token_time_perf: float = 0.0

    request_sent_to_scheduler_ts: float = 0.0
    response_sent_to_client_ts: float = 0.0

    # For streaming output
    last_output_offset: int = 0

    # For incremental state update.
    # TODO(lianmin): do not initialize some lists if not needed.
    text: str = ""
    output_ids: List[int] = dataclasses.field(default_factory=list)
    input_token_logprobs_val: List[float] = dataclasses.field(default_factory=list)
    input_token_logprobs_idx: List[int] = dataclasses.field(default_factory=list)
    output_token_logprobs_val: List[float] = dataclasses.field(default_factory=list)
    output_token_logprobs_idx: List[int] = dataclasses.field(default_factory=list)
    input_top_logprobs_val: List[List[float]] = dataclasses.field(default_factory=list)
    input_top_logprobs_idx: List[List[int]] = dataclasses.field(default_factory=list)
    output_top_logprobs_val: List[List[float]] = dataclasses.field(default_factory=list)
    output_top_logprobs_idx: List[List[int]] = dataclasses.field(default_factory=list)
    input_token_ids_logprobs_val: List = dataclasses.field(default_factory=list)
    input_token_ids_logprobs_idx: List = dataclasses.field(default_factory=list)
    output_token_ids_logprobs_val: List = dataclasses.field(default_factory=list)
    output_token_ids_logprobs_idx: List = dataclasses.field(default_factory=list)


class InputFormat(Enum):
    """Input format types for tokenization handling."""

    SINGLE_STRING = 1  # Regular single text like "Hello world"
    BATCH_STRINGS = 2  # Regular batch like ["Hello", "World"]
    CROSS_ENCODER_PAIRS = 3  # Cross-encoder pairs like [["query", "document"]]


class TokenizerManager(TokenizerCommunicatorMixin, TokenizerManagerMultiItemMixin):
    """TokenizerManager is a process that tokenizes the text."""

    def __init__(
        self,
        server_args: ServerArgs,
        port_args: PortArgs,
    ):
        # Parse args
        self.server_args = server_args
        self.enable_metrics = server_args.enable_metrics
        self.request_logger = RequestLogger(
            log_requests=server_args.log_requests,
            log_requests_level=server_args.log_requests_level,
            log_requests_format=server_args.log_requests_format,
        )
        self.preferred_sampling_params = server_args.preferred_sampling_params
        self.crash_dump_folder = server_args.crash_dump_folder

        # Read model args
        self.model_path = server_args.model_path
        self.served_model_name = server_args.served_model_name
        self.model_config = ModelConfig.from_server_args(server_args)
        self.is_generation = self.model_config.is_generation
        self.is_image_gen = self.model_config.is_image_gen
        self.context_len = self.model_config.context_len
        self.image_token_id = self.model_config.image_token_id
        self.max_req_input_len = None  # Will be set later in engine.py
        speculative_algorithm = SpeculativeAlgorithm.from_string(
            server_args.speculative_algorithm
        )
        self.reserve_input_token_num = (
            0
            if speculative_algorithm.is_none()
            else server_args.speculative_num_draft_tokens
        )

        set_global_server_args_for_tokenizer(server_args)

        # Initialize tokenizer and processor
        if self.model_config.is_multimodal:
            import_processors("sglang.srt.multimodal.processors")
            if mm_process_pkg := envs.SGLANG_EXTERNAL_MM_PROCESSOR_PACKAGE.get():
                import_processors(mm_process_pkg, overwrite=True)
            _processor = _get_processor_wrapper(server_args)
            transport_mode = _determine_tensor_transport_mode(self.server_args)

            # We want to parallelize the image pre-processing so we create an executor for it
            # We create mm_processor for any skip_tokenizer_init to make sure we still encode
            # images even with skip_tokenizer_init=False.
            self.mm_processor = get_mm_processor(
                self.model_config.hf_config, server_args, _processor, transport_mode
            )
            self.mm_data_processor = AsyncMMDataProcessor(
                self.mm_processor,
                max_concurrent_calls=self.server_args.mm_max_concurrent_calls,
                timeout_s=self.server_args.mm_per_request_timeout,
            )

            if server_args.skip_tokenizer_init:
                self.tokenizer = self.processor = None
            else:
                self.processor = _processor
                self.tokenizer = get_tokenizer_from_processor(self.processor)
                os.environ["TOKENIZERS_PARALLELISM"] = "false"
                self._initialize_multi_item_delimiter_text()
        else:
            self.mm_processor = self.processor = None

            if server_args.skip_tokenizer_init:
                self.tokenizer = None
            else:
                self.tokenizer = get_tokenizer(
                    server_args.tokenizer_path,
                    tokenizer_mode=server_args.tokenizer_mode,
                    trust_remote_code=server_args.trust_remote_code,
                    revision=server_args.revision,
                )
                self._initialize_multi_item_delimiter_text()

        # Initialize async dynamic batch tokenizer if enabled (common for both multimodal and non-multimodal)
        if (
            server_args.enable_dynamic_batch_tokenizer
            and not server_args.skip_tokenizer_init
        ):
            self.async_dynamic_batch_tokenizer = AsyncDynamicbatchTokenizer(
                self.tokenizer,
                max_batch_size=server_args.dynamic_batch_tokenizer_batch_size,
                batch_wait_timeout_s=server_args.dynamic_batch_tokenizer_batch_timeout,
            )
        else:
            self.async_dynamic_batch_tokenizer = None

        # Init inter-process communication
        context = zmq.asyncio.Context(2)
        self.recv_from_detokenizer = get_zmq_socket(
            context, zmq.PULL, port_args.tokenizer_ipc_name, True
        )
        if self.server_args.tokenizer_worker_num == 1:
            self.send_to_scheduler = get_zmq_socket(
                context, zmq.PUSH, port_args.scheduler_input_ipc_name, True
            )
        else:
            from sglang.srt.managers.multi_tokenizer_mixin import SenderWrapper

            # Use tokenizer_worker_ipc_name in multi-tokenizer mode
            send_to_scheduler = get_zmq_socket(
                context, zmq.PUSH, port_args.tokenizer_worker_ipc_name, False
            )

            # Make sure that each request carries the tokenizer_ipc_name for response routing
            self.send_to_scheduler = SenderWrapper(port_args, send_to_scheduler)

        # E Disaggregation
        if self.server_args.language_only:
            self.mm_receiver = MMReceiver(
                server_args,
                dtype=self.model_config.dtype,
            )

        # Request states
        self._chosen_loop = None
        self.rid_to_state: Dict[str, ReqState] = {}
        self.asyncio_tasks = set()

        # Health check
        self.server_status = ServerStatus.Starting
        self.gracefully_exit = False
        self.last_receive_tstamp = 0

        # Initial weights status
        self.initial_weights_loaded = True
        if server_args.checkpoint_engine_wait_weights_before_ready:
            self.initial_weights_loaded = False

        # Dumping
        self.dump_requests_folder = ""  # By default do not dump
        self.dump_requests_threshold = 1000
        self.dump_request_list: List[Tuple] = []
        self.crash_dump_request_list: deque[Tuple] = deque()
        self.crash_dump_performed = False  # Flag to ensure dump is only called once

        # Initialize performance metrics loggers with proper skip names
        _, obj_skip_names, out_skip_names = self.request_logger.metadata
        self.request_metrics_exporter_manager = RequestMetricsExporterManager(
            self.server_args, obj_skip_names, out_skip_names
        )

        # Session
        self.session_futures = {}  # session_id -> asyncio event

        # Weight updates
        # The event to notify the weight sync is finished.
        self.model_update_lock = RWLock()
        self.model_update_result: Optional[Awaitable[UpdateWeightFromDiskReqOutput]] = (
            None
        )
        self.is_pause = False
        self.is_pause_cond = asyncio.Condition()

        # LoRA
        # Initialize the `LoRARegistry` with initial LoRA adapter paths provided in `server_args`.
        # The registry dynamically updates as adapters are loaded / unloaded during runtime. It
        # serves as the source of truth for available adapters and maps user-friendly LoRA names
        # to internally used unique LoRA IDs.
        self.lora_registry = LoRARegistry(self.server_args.lora_paths)
        # Lock to serialize LoRA update operations.
        # Please note that, unlike `model_update_lock`, this does not block inference, allowing
        # LoRA updates and inference to overlap.
        self.lora_update_lock = asyncio.Lock()
        # A cache for mapping the lora_name for LoRA adapters that have been loaded at any
        # point to their latest LoRARef objects, so that they can be
        # dynamically loaded if needed for inference
        self.lora_ref_cache: Dict[str, LoRARef] = {}
        if self.server_args.lora_paths is not None:
            for lora_ref in self.server_args.lora_paths:
                self.lora_ref_cache[lora_ref.lora_name] = lora_ref

        # Disaggregation
        self.disaggregation_mode = DisaggregationMode(
            self.server_args.disaggregation_mode
        )
        self.bootstrap_server = start_disagg_service(self.server_args)

        # For load balancing
        self.current_load = 0
        self.current_load_lock = asyncio.Lock()

        # Metrics
        if self.enable_metrics:
            labels = {
                "model_name": self.server_args.served_model_name,
                # TODO: Add lora name/path in the future,
            }
            if server_args.tokenizer_metrics_allowed_custom_labels:
                for label in server_args.tokenizer_metrics_allowed_custom_labels:
                    labels[label] = ""
            self.metrics_collector = TokenizerMetricsCollector(
                server_args=server_args,
                labels=labels,
                bucket_time_to_first_token=self.server_args.bucket_time_to_first_token,
                bucket_e2e_request_latency=self.server_args.bucket_e2e_request_latency,
                bucket_inter_token_latency=self.server_args.bucket_inter_token_latency,
                collect_tokens_histogram=self.server_args.collect_tokens_histogram,
            )

        # Configure GC warning
        if self.server_args.gc_warning_threshold_secs > 0.0:
            configure_gc_warning(self.server_args.gc_warning_threshold_secs)

        # Dispatcher and communicators
        self._result_dispatcher = TypeBasedDispatcher(
            [
                (
                    (
                        BatchStrOutput,
                        BatchEmbeddingOutput,
                        BatchTokenIDOutput,
                        BatchMultimodalOutput,
                    ),
                    self._handle_batch_output,
                ),
                (AbortReq, self._handle_abort_req),
                (OpenSessionReqOutput, self._handle_open_session_req_output),
                (
                    UpdateWeightFromDiskReqOutput,
                    self._handle_update_weights_from_disk_req_output,
                ),
                (FreezeGCReq, lambda x: None),
                # For handling case when scheduler skips detokenizer and forwards back to the tokenizer manager, we ignore it.
                (HealthCheckOutput, lambda x: None),
            ]
        )
        self.init_communicators(server_args)

        self.watchdog = Watchdog.create(
            debug_name="TokenizerManager",
            watchdog_timeout=server_args.soft_watchdog_timeout,
            soft=True,
            test_stuck_time=envs.SGLANG_TEST_STUCK_TOKENIZER.get(),
        )

    async def generate_request(
        self,
        obj: Union[GenerateReqInput, EmbeddingReqInput],
        request: Optional[fastapi.Request] = None,
    ):
        created_time = obj.received_time if obj.received_time else time.time()
        self.auto_create_handle_loop()
        obj.normalize_batch_and_arguments()
        if (
            self.server_args.language_only
            and isinstance(obj, GenerateReqInput)
            and self.server_args.encoder_transfer_backend == "zmq_to_scheduler"
            and obj.contains_mm_input()
        ):
            self.mm_receiver.send_encode_request(obj)

        if self.server_args.trace_level > 0:
            self._req_trace_metric_ctx_init(obj, created_time, request)
        if self.server_args.tokenizer_worker_num > 1:
            self._attach_multi_http_worker_info(obj)
        self.request_logger.log_received_request(obj, self.tokenizer)

        async with self.is_pause_cond:
            await self.is_pause_cond.wait_for(lambda: not self.is_pause)

        async with self.model_update_lock.reader_lock:
            if self.server_args.enable_lora and obj.lora_path:
                await self._resolve_lora_path(obj)

            if obj.is_single:
                tokenized_obj = await self._tokenize_one_request(obj)
                state = self._send_one_request(obj, tokenized_obj, created_time)
                async for response in self._wait_one_response(obj, state, request):
                    yield response
            else:
                async for response in self._handle_batch_request(
                    obj, request, created_time
                ):
                    yield response

    def _detect_input_format(
        self, texts: Union[str, List[str]], is_cross_encoder: bool
    ) -> InputFormat:
        """Detect the format of input texts for proper tokenization handling.

        Returns:
            - InputFormat.SINGLE_STRING: Regular single text like "Hello world"
            - InputFormat.BATCH_STRINGS: Regular batch like ["Hello", "World"]
            - InputFormat.CROSS_ENCODER_PAIRS: Cross-encoder pairs like [["query", "document"]]
        """
        if isinstance(texts, str):
            return InputFormat.SINGLE_STRING

        if (
            is_cross_encoder
            and len(texts) > 0
            and isinstance(texts[0], list)
            and len(texts[0]) == 2
        ):
            return InputFormat.CROSS_ENCODER_PAIRS

        return InputFormat.BATCH_STRINGS

    def _prepare_tokenizer_input(
        self, texts: Union[str, List[str]], input_format: InputFormat
    ) -> Union[List[str], List[List[str]]]:
        """Prepare input for the tokenizer based on detected format."""
        if input_format == InputFormat.SINGLE_STRING:
            return [texts]  # Wrap single string for batch processing
        elif input_format == InputFormat.CROSS_ENCODER_PAIRS:
            return texts  # Already in correct format: [["query", "doc"]]
        else:  # BATCH_STRINGS
            return texts  # Already in correct format: ["text1", "text2"]

    def _extract_tokenizer_results(
        self,
        input_ids: List[List[int]],
        token_type_ids: Optional[List[List[int]]],
        input_format: InputFormat,
        original_batch_size: int,
    ) -> Union[
        Tuple[List[int], Optional[List[int]]],
        Tuple[List[List[int]], Optional[List[List[int]]]],
    ]:
        """Extract results from tokenizer output based on input format."""

        # For single inputs (string or single cross-encoder pair), extract first element
        if (
            input_format in [InputFormat.SINGLE_STRING, InputFormat.CROSS_ENCODER_PAIRS]
            and original_batch_size == 1
        ):
            single_input_ids = input_ids[0] if input_ids else []
            single_token_type_ids = token_type_ids[0] if token_type_ids else None
            return single_input_ids, single_token_type_ids

        # For true batches, return as-is
        return input_ids, token_type_ids

    async def _tokenize_texts(
        self, texts: Union[str, List[str]], is_cross_encoder: bool = False
    ) -> Union[
        Tuple[List[int], Optional[List[int]]],
        Tuple[List[List[int]], Optional[List[List[int]]]],
    ]:
        """
        Tokenize text(s) using the appropriate tokenizer strategy.

        This method handles multiple input formats and chooses between async dynamic
        batch tokenizer (for single texts only) and regular tokenizer.

        Args:
            texts: Text input in various formats:

                   Regular cases:
                   - Single string: "How are you?"
                   - Batch of strings: ["Hello", "World", "How are you?"]

                   Cross-encoder cases (sentence pairs for similarity/ranking):
                   - Single pair: [["query text", "document text"]]
                   - Multiple pairs: [["q1", "d1"], ["q2", "d2"], ["q3", "d3"]]

            is_cross_encoder: Whether to return token_type_ids for cross-encoder models.
                             Enables proper handling of sentence pairs with segment IDs.

        Returns:
            Single input cases:
                Tuple[List[int], Optional[List[int]]]: (input_ids, token_type_ids)
                Example: ([101, 2129, 102], [0, 0, 0]) for single text
                Example: ([101, 2129, 102, 4068, 102], [0, 0, 0, 1, 1]) for cross-encoder pair

            Batch input cases:
                Tuple[List[List[int]], Optional[List[List[int]]]]: (batch_input_ids, batch_token_type_ids)
                Example: ([[101, 2129, 102], [101, 4068, 102]], None) for regular batch

            Note: token_type_ids is None unless is_cross_encoder=True.
        """
        if not texts or self.tokenizer is None:
            raise ValueError("texts cannot be empty and tokenizer must be initialized")

        # Step 1: Detect input format and prepare for tokenization
        input_format = self._detect_input_format(texts, is_cross_encoder)
        tokenizer_input = self._prepare_tokenizer_input(texts, input_format)
        original_batch_size = len(texts) if not isinstance(texts, str) else 1

        # Step 2: Set up tokenizer arguments
        tokenizer_kwargs = (
            {"return_token_type_ids": is_cross_encoder} if is_cross_encoder else {}
        )

        # Step 3: Choose tokenization strategy
        use_async_tokenizer = (
            self.async_dynamic_batch_tokenizer is not None
            and input_format == InputFormat.SINGLE_STRING
        )

        if use_async_tokenizer:
            logger.debug("Using async dynamic batch tokenizer for single text")
            result = await self.async_dynamic_batch_tokenizer.encode(
                tokenizer_input[0], **tokenizer_kwargs
            )
            # Convert to batch format for consistency
            input_ids = [result["input_ids"]]
            token_type_ids = (
                [result["token_type_ids"]]
                if is_cross_encoder and result.get("token_type_ids")
                else None
            )
        else:
            logger.debug(f"Using regular tokenizer for {len(tokenizer_input)} inputs")
            encoded = self.tokenizer(tokenizer_input, **tokenizer_kwargs)
            input_ids = encoded["input_ids"]
            token_type_ids = encoded.get("token_type_ids") if is_cross_encoder else None

        # Step 4: Extract results based on input format
        return self._extract_tokenizer_results(
            input_ids, token_type_ids, input_format, original_batch_size
        )

    async def _tokenize_one_request(
        self,
        obj: Union[GenerateReqInput, EmbeddingReqInput],
    ):
        """Tokenize one request."""
        # Tokenize
        input_embeds = None
        input_text = obj.text
        token_type_ids = None
        is_cross_encoder_request = (
            isinstance(obj, EmbeddingReqInput) and obj.is_cross_encoder_request
        )
        if obj.input_embeds is not None:
            if not self.server_args.disable_radix_cache:
                raise ValueError(
                    "input_embeds is provided while disable_radix_cache is False. "
                    "Please add `--disable-radix-cache` when you launch the server "
                    "if you want to use input_embeds as inputs."
                )
            input_embeds = obj.input_embeds
            input_ids = obj.input_ids
        elif obj.input_ids is not None:
            input_ids = obj.input_ids
        else:
            if self.tokenizer is None:
                raise ValueError(
                    "The engine initialized with skip_tokenizer_init=True cannot "
                    "accept text prompts. Please provide input_ids or re-initialize "
                    "the engine with skip_tokenizer_init=False."
                )

            input_ids, token_type_ids = await self._tokenize_texts(
                input_text, is_cross_encoder_request
            )

        if self.mm_processor and obj.contains_mm_input():
            if obj.image_data is not None and not isinstance(obj.image_data, list):
                obj.image_data = [obj.image_data]
            if obj.audio_data is not None and not isinstance(obj.audio_data, list):
                obj.audio_data = [obj.audio_data]
            self._validate_mm_limits(obj)

            mm_inputs = None

            if (
                not self.server_args.language_only
                or self.server_args.encoder_transfer_backend
                in ["zmq_to_tokenizer", "mooncake"]
            ):
                if self.server_args.language_only:
                    mm_inputs = await self.mm_receiver.recv_mm_data(
                        img_data=obj.image_data,
                        mm_processor=self.mm_processor,
                        prompt=(input_text or input_ids),
                    )
                if mm_inputs is None:
                    mm_inputs: Dict = await self.mm_data_processor.process(
                        image_data=obj.image_data,
                        audio_data=obj.audio_data,
                        input_text_or_ids=(input_text or input_ids),
                        request_obj=obj,
                        max_req_input_len=self.max_req_input_len,
                    )

            if mm_inputs and "input_ids" in mm_inputs:
                input_ids = mm_inputs["input_ids"]
            if (
                envs.SGLANG_MM_PRECOMPUTE_HASH.get()
                and mm_inputs
                and "mm_items" in mm_inputs
            ):
                for item in mm_inputs["mm_items"]:
                    if isinstance(item, MultimodalDataItem):
                        item.set_pad_value()
        else:
            mm_inputs = None

        self._validate_one_request(obj, input_ids)
        global_get_trace_metric_ctx(obj.rid).slice_end(RequestStage.TOKENIZE)
        return self._create_tokenized_object(
            obj, input_text, input_ids, input_embeds, mm_inputs, token_type_ids
        )

    def _validate_one_request(
        self, obj: Union[GenerateReqInput, EmbeddingReqInput], input_ids: List[int]
    ) -> None:
        """Validates that the input token count and the requested token count doesn't exceed the model's context length."""
        # FIXME: unify the length validation logic with the one in the scheduler.
        _max_req_len = self.context_len

        input_token_num = len(input_ids) if input_ids is not None else 0
        input_token_num += self.reserve_input_token_num
        if input_token_num >= self.context_len:
            if self.server_args.allow_auto_truncate:
                logger.warning(
                    f"The input ({input_token_num} tokens) is longer than the "
                    f"model's context length ({self.context_len} tokens). "
                    "Truncating the input."
                )
                del input_ids[_max_req_len:]
                input_token_num = len(input_ids)
            else:
                raise ValueError(
                    f"The input ({input_token_num} tokens) is longer than the "
                    f"model's context length ({self.context_len} tokens)."
                )

        if isinstance(obj, EmbeddingReqInput) and self.is_generation:
            raise ValueError(
                "This model does not appear to be an embedding model by default. "
                "Please add `--is-embedding` when launching the server or try another model."
            )

        # Check total tokens (input + max_new_tokens)
        max_new_tokens = obj.sampling_params.get("max_new_tokens")
        if (
            max_new_tokens is not None
            and (max_new_tokens + input_token_num) >= _max_req_len
        ):
            if self.server_args.allow_auto_truncate:
                logger.warning(
                    f"Requested token count ({input_token_num} input + {max_new_tokens} new) "
                    f"exceeds the model's context length ({self.context_len} tokens). "
                    "Truncating max_new_tokens."
                )
                obj.sampling_params["max_new_tokens"] = max(
                    0, _max_req_len - input_token_num
                )
            else:
                total_tokens = max_new_tokens + input_token_num
                error_msg = (
                    f"Requested token count exceeds the model's maximum context length "
                    f"of {self.context_len} tokens. You requested a total of {total_tokens} "
                    f"tokens: {input_token_num} tokens from the input messages and "
                    f"{max_new_tokens} tokens for the completion. Please reduce the number "
                    f"of tokens in the input messages or the completion to fit within the limit."
                )
                raise ValueError(error_msg)

        # Matryoshka embeddings validations
        if isinstance(obj, EmbeddingReqInput):
            self._validate_for_matryoshka_dim(obj)

        if isinstance(obj, GenerateReqInput):
            if (
                obj.return_hidden_states
                and not self.server_args.enable_return_hidden_states
            ):
                raise ValueError(
                    "The server is not configured to return the hidden states. "
                    "Please set `--enable-return-hidden-states` to enable this feature."
                )
            if (
                obj.custom_logit_processor
                and not self.server_args.enable_custom_logit_processor
            ):
                raise ValueError(
                    "The server is not configured to enable custom logit processor. "
                    "Please set `--enable-custom-logit-processor` to enable this feature."
                )

    def _validate_mm_limits(
        self, obj: Union[GenerateReqInput, EmbeddingReqInput]
    ) -> None:
        if not self.server_args.limit_mm_data_per_request:
            return

        for modality, limit in self.server_args.limit_mm_data_per_request.items():
            data = getattr(obj, f"{modality}_data", None)
            if data:
                count = len(data) if isinstance(data, list) else 1
                if count > limit:
                    raise ValueError(
                        f"{modality.capitalize()} count {count} exceeds limit {limit} per request."
                    )

    def _validate_for_matryoshka_dim(self, obj: EmbeddingReqInput) -> None:
        """Validate the request for Matryoshka dim if it has the field set."""
        if obj.dimensions is None:
            return

        if not self.model_config.is_matryoshka:
            raise ValueError(
                f"Model '{self.model_config.model_path}' does not support matryoshka representation, "
                f"changing output dimensions will lead to poor results."
            )

        if obj.dimensions < 1:
            raise ValueError("Requested dimensions must be greater than 0")

        if (
            self.model_config.matryoshka_dimensions
            and obj.dimensions not in self.model_config.matryoshka_dimensions
        ):
            raise ValueError(
                f"Model '{self.model_config.model_path}' only supports {self.model_config.matryoshka_dimensions} matryoshka dimensions, "
                f"using other output dimensions will lead to poor results."
            )

        if obj.dimensions > self.model_config.hidden_size:
            raise ValueError(
                f"Provided dimensions are greater than max embedding dimension: {self.model_config.hidden_size}"
            )

    def _validate_input_ids_in_vocab(
        self, input_ids: List[int], vocab_size: int
    ) -> None:
        if any(id >= vocab_size for id in input_ids):
            raise ValueError(
                f"The input_ids {input_ids} contains values greater than the vocab size ({vocab_size})."
            )

    def _get_sampling_params(self, sampling_kwargs: Dict) -> SamplingParams:
        return SamplingParams(**sampling_kwargs)

    def _create_tokenized_object(
        self,
        obj: Union[GenerateReqInput, EmbeddingReqInput],
        input_text: str,
        input_ids: List[int],
        input_embeds: Optional[Union[List[float], None]] = None,
        mm_inputs: Optional[Dict] = None,
        token_type_ids: Optional[List[int]] = None,
    ) -> Union[TokenizedGenerateReqInput, TokenizedEmbeddingReqInput]:
        """Create a tokenized request object from common parameters."""
        # Parse sampling parameters
        # Note: if there are preferred sampling params, we use them if they are not
        # explicitly passed in sampling_params
        if self.preferred_sampling_params:
            sampling_kwargs = {**self.preferred_sampling_params, **obj.sampling_params}
        else:
            sampling_kwargs = obj.sampling_params
        sampling_params = self._get_sampling_params(sampling_kwargs)
        sampling_params.normalize(self.tokenizer)
        sampling_params.verify(self.model_config.vocab_size)

        # Build return object
        if isinstance(obj, GenerateReqInput):
            session_params = (
                SessionParams(**obj.session_params) if obj.session_params else None
            )

            tokenized_obj = TokenizedGenerateReqInput(
                input_text,
                input_ids,
                mm_inputs,
                sampling_params,
                obj.return_logprob,
                obj.logprob_start_len,
                obj.top_logprobs_num,
                obj.token_ids_logprob,
                obj.stream,
                rid=obj.rid,
                http_worker_ipc=obj.http_worker_ipc,
                bootstrap_host=obj.bootstrap_host,
                bootstrap_port=obj.bootstrap_port,
                bootstrap_room=obj.bootstrap_room,
                lora_id=obj.lora_id,
                input_embeds=input_embeds,
                session_params=session_params,
                custom_logit_processor=obj.custom_logit_processor,
                require_reasoning=obj.require_reasoning,
                return_hidden_states=obj.return_hidden_states,
                return_routed_experts=obj.return_routed_experts,
                data_parallel_rank=obj.data_parallel_rank,
                priority=obj.priority,
                extra_key=obj.extra_key,
                need_wait_for_image=obj.need_wait_for_image,
                num_items_assigned=obj.num_items_assigned,
            )
        elif isinstance(obj, EmbeddingReqInput):
            tokenized_obj = TokenizedEmbeddingReqInput(
                input_text,
                input_ids,
                mm_inputs,
                token_type_ids,
                sampling_params,
                rid=obj.rid,
                priority=obj.priority,
                dimensions=obj.dimensions,
                http_worker_ipc=obj.http_worker_ipc,
            )

        return tokenized_obj

    async def _batch_tokenize_and_process(
        self, batch_size: int, obj: Union[GenerateReqInput, EmbeddingReqInput]
    ) -> List[Union[TokenizedGenerateReqInput, TokenizedEmbeddingReqInput]]:
        """Handle batch tokenization for text inputs only."""
        logger.debug(f"Starting batch tokenization for {batch_size} text requests")

        # If batch does not have text nothing to tokenize
        # so lets construct the return object
        if not self._batch_has_text(batch_size, obj):
            # All requests already have input_ids, no need to tokenize
            return [await self._tokenize_one_request(obj[i]) for i in range(batch_size)]

        self._validate_batch_tokenization_constraints(batch_size, obj)

        # Collect requests and texts
        requests = [obj[i] for i in range(batch_size)]
        texts = [req.text for req in requests]

        # Check if any request is a cross-encoder request
        is_cross_encoder_request = any(
            isinstance(req, EmbeddingReqInput) and req.is_cross_encoder_request
            for req in requests
        )

        # Batch tokenize all texts using unified method
        input_ids_list, token_type_ids_list = await self._tokenize_texts(
            texts, is_cross_encoder_request
        )

        # Process all requests
        tokenized_objs = []
        for i, req in enumerate(requests):
            self._validate_one_request(obj[i], input_ids_list[i])
            token_type_ids = (
                token_type_ids_list[i] if token_type_ids_list is not None else None
            )
            tokenized_objs.append(
                self._create_tokenized_object(
                    req, req.text, input_ids_list[i], None, None, token_type_ids
                )
            )
            global_get_trace_metric_ctx(req.rid).slice_end(RequestStage.TOKENIZE)
        logger.debug(f"Completed batch processing for {batch_size} requests")
        return tokenized_objs

    def _validate_batch_tokenization_constraints(
        self, batch_size: int, obj: Union[GenerateReqInput, EmbeddingReqInput]
    ) -> None:
        """Validate constraints for batch tokenization processing."""
        for i in range(batch_size):
            if self.is_generation and obj[i].contains_mm_input():
                raise ValueError(
                    "For multimodal input processing do not set `enable_tokenizer_batch_encode`."
                )
            if obj[i].input_ids is not None:
                raise ValueError(
                    "Batch tokenization is not needed for pre-tokenized input_ids. Do not set `enable_tokenizer_batch_encode`."
                )
            if obj[i].input_embeds is not None:
                raise ValueError(
                    "Batch tokenization is not needed for input_embeds. Do not set `enable_tokenizer_batch_encode`."
                )

    def _batch_has_text(
        self, batch_size: int, obj: Union[GenerateReqInput, EmbeddingReqInput]
    ) -> bool:
        """Check if any request in the batch contains text input."""
        for i in range(batch_size):
            if obj[i].text:
                return True
            elif self.is_generation and obj[i].contains_mm_input():
                return True

        return False

    def _should_use_batch_tokenization(self, batch_size, requests) -> bool:
        """Return True if we should run the tokenizer in batch mode.

        Current policy:
        - Respect explicit server flag `enable_tokenizer_batch_encode`.
        - Or, if no request has text or multimodal input (all use pre-tokenized input_ids or input_embeds), batch the requests without tokenization.
        - Batch tokenization does not support DP attention yet, and it will make everything goes to the first rank currently
        """
        return batch_size > 0 and (
            self.server_args.enable_tokenizer_batch_encode
            or (
                (not self.server_args.enable_dp_attention)
                and (not self._batch_has_text(batch_size, requests))
            )
        )

    def _send_one_request(
        self,
        obj: Union[GenerateReqInput, EmbeddingReqInput],
        tokenized_obj: Union[TokenizedGenerateReqInput, TokenizedEmbeddingReqInput],
        created_time: Optional[float] = None,
    ):
        if self.server_args.trace_level > 0:
            trace_metric_ctx = global_get_trace_metric_ctx(obj.rid)
            trace_metric_ctx.slice_start(RequestStage.TOKENIZER_DISPATCH)
            tokenized_obj.trace_metric_ctx = (
                trace_metric_ctx.trace_get_proc_propagate_context()
            )
        self.send_to_scheduler.send_pyobj(tokenized_obj)
        state = ReqState([], False, asyncio.Event(), obj, created_time=created_time)
        state.request_sent_to_scheduler_ts = time.time()
        self.rid_to_state[obj.rid] = state
        if self.server_args.trace_level > 0:
            trace_metric_ctx.slice_end(
                RequestStage.TOKENIZER_DISPATCH, thread_finish_flag=True
            )
        return state

    def _send_batch_request(
        self,
        obj: Union[GenerateReqInput, EmbeddingReqInput],
        tokenized_objs: List[
            Union[TokenizedGenerateReqInput, TokenizedEmbeddingReqInput]
        ],
        created_time: Optional[float] = None,
    ):
        """Send a batch of tokenized requests as a single batched request to the scheduler."""
        if isinstance(tokenized_objs[0], TokenizedGenerateReqInput):
            batch_req = BatchTokenizedGenerateReqInput(batch=tokenized_objs)
        else:
            batch_req = BatchTokenizedEmbeddingReqInput(batch=tokenized_objs)

        if self.server_args.trace_level > 0:
            for tokenized_obj in tokenized_objs:
                trace_metric_ctx = global_get_trace_metric_ctx(tokenized_obj.rid)
                trace_metric_ctx.slice_start(RequestStage.TOKENIZER_DISPATCH)
                tokenized_obj.trace_metric_ctx = (
                    trace_metric_ctx.trace_get_proc_propagate_context()
                )

        self.send_to_scheduler.send_pyobj(batch_req)
        # Create states for each individual request in the batch
        for i, tokenized_obj in enumerate(tokenized_objs):
            tmp_obj = obj[i]
            state = ReqState(
                [], False, asyncio.Event(), tmp_obj, created_time=created_time
            )
            self.rid_to_state[tmp_obj.rid] = state

            if self.server_args.trace_level > 0:
                trace_metric_ctx = global_get_trace_metric_ctx(tokenized_obj.rid)
                trace_metric_ctx.slice_end(RequestStage.TOKENIZER_DISPATCH)

    async def _wait_one_response(
        self,
        obj: Union[GenerateReqInput, EmbeddingReqInput],
        state: ReqState,
        request: Optional[fastapi.Request] = None,
    ):
        """Wait for the response of one request."""
        # Not all request types have `stream` (e.g., EmbeddingReqInput). Default to non-streaming.
        is_stream = getattr(obj, "stream", False)
        while True:
            try:
                await asyncio.wait_for(state.event.wait(), timeout=4)
            except asyncio.TimeoutError:
                if (
                    request is not None
                    and not obj.background
                    and await request.is_disconnected()
                ):
                    # Abort the request for disconnected requests (non-streaming, waiting queue)
                    self.abort_request(obj.rid)
                    # Use exception to kill the whole call stack and asyncio task
                    raise ValueError(
                        f"Request is disconnected from the client side (type 1). Abort request {obj.rid=}"
                    )
                continue

            out = state.out_list[-1]

            state.out_list = []
            if state.finished:
                # For non-streaming cases, response has not been sent yet (`response_sent_to_client_ts` has not been set yet).
                # Record response sent time right before we log finished results and metrics.
                if not state.response_sent_to_client_ts:
                    state.response_sent_to_client_ts = time.time()
                    out["meta_info"][
                        "response_sent_to_client_ts"
                    ] = state.response_sent_to_client_ts
                self.request_logger.log_finished_request(
                    obj, out, is_multimodal_gen=self.model_config.is_multimodal_gen
                )

                if self.request_metrics_exporter_manager.exporter_enabled():
                    # Asynchronously write metrics for this request using the exporter manager.
                    asyncio.create_task(
                        self.request_metrics_exporter_manager.write_record(obj, out)
                    )

                # Check if this was an abort/error created by scheduler
                if isinstance(out["meta_info"].get("finish_reason"), dict):
                    finish_reason = out["meta_info"]["finish_reason"]
                    if (
                        finish_reason.get("type") == "abort"
                        and finish_reason.get("status_code") == HTTPStatus.BAD_REQUEST
                    ):
                        if not is_stream:
                            raise ValueError(finish_reason["message"])
                        else:
                            yield out
                            break

                    if finish_reason.get("type") == "abort" and finish_reason.get(
                        "status_code"
                    ) in (
                        HTTPStatus.SERVICE_UNAVAILABLE,
                        HTTPStatus.INTERNAL_SERVER_ERROR,
                    ):
                        # This is an abort request initiated by scheduler.
                        # Delete the key to prevent resending abort request to the scheduler and
                        # to ensure aborted request state is cleaned up.
                        if state.obj.rid in self.rid_to_state:
                            del self.rid_to_state[state.obj.rid]

                        # Mark ongoing LoRA request as finished.
                        if self.server_args.enable_lora and state.obj.lora_path:
                            await self.lora_registry.release(state.obj.lora_id)
                        if not is_stream:
                            raise fastapi.HTTPException(
                                status_code=finish_reason["status_code"],
                                detail=finish_reason["message"],
                            )
                        else:
                            yield out
                            break
                yield out
                break

            state.event.clear()

            if is_stream:
                # Record response sent time right before we send response.
                if not state.response_sent_to_client_ts:
                    state.response_sent_to_client_ts = time.time()
                    out["meta_info"][
                        "response_sent_to_client_ts"
                    ] = state.response_sent_to_client_ts
                yield out
            else:
                if (
                    request is not None
                    and not obj.background
                    and await request.is_disconnected()
                ):
                    # Abort the request for disconnected requests (non-streaming, running)
                    self.abort_request(obj.rid)
                    # Use exception to kill the whole call stack and asyncio task
                    raise ValueError(
                        f"Request is disconnected from the client side (type 3). Abort request {obj.rid=}"
                    )

    async def _handle_batch_request(
        self,
        obj: Union[GenerateReqInput, EmbeddingReqInput],
        request: Optional[fastapi.Request] = None,
        created_time: Optional[float] = None,
    ):
        batch_size = obj.batch_size

        generators = []
        rids = []
        if getattr(obj, "parallel_sample_num", 1) == 1:
            if self._should_use_batch_tokenization(batch_size, obj):
                tokenized_objs = await self._batch_tokenize_and_process(batch_size, obj)
                self._send_batch_request(obj, tokenized_objs, created_time)

                # Set up generators for each request in the batch
                for i in range(batch_size):
                    tmp_obj = obj[i]
                    generators.append(
                        self._wait_one_response(
                            tmp_obj, self.rid_to_state[tmp_obj.rid], request
                        )
                    )
                    rids.append(tmp_obj.rid)
            else:
                # Sequential tokenization and processing
                with (
                    input_blocker_guard_region(send_to_scheduler=self.send_to_scheduler)
                    if get_bool_env_var("SGLANG_ENABLE_COLOCATED_BATCH_GEN")
                    else nullcontext()
                ):
                    for i in range(batch_size):
                        tmp_obj = obj[i]
                        tokenized_obj = await self._tokenize_one_request(tmp_obj)
                        state = self._send_one_request(
                            tmp_obj, tokenized_obj, created_time
                        )
                        generators.append(
                            self._wait_one_response(tmp_obj, state, request)
                        )
                        rids.append(tmp_obj.rid)
        else:
            # FIXME: When using batch and parallel_sample_num together, the perf is not optimal.
            if batch_size > 128:
                logger.warning(
                    "Sending a single large batch with parallel sampling (n > 1) has not been well optimized. "
                    "The performance might be better if you just duplicate the requests n times or use "
                    "many threads to send them one by one with parallel sampling (n > 1)."
                )

            # Tokenize all requests
            objs = [obj[i] for i in range(batch_size)]
            tokenized_objs = await asyncio.gather(
                *(self._tokenize_one_request(obj) for obj in objs)
            )

            # Cache the common prefix for parallel sampling
            for i in range(batch_size):
                tmp_obj = copy.copy(objs[i])
                tokenized_obj = copy.copy(tokenized_objs[i])
                tokenized_obj.rid = tmp_obj.regenerate_rid()
                tokenized_obj.sampling_params = copy.copy(tokenized_obj.sampling_params)
                tokenized_obj.sampling_params.max_new_tokens = 0
                tokenized_obj.stream = False
                state = self._send_one_request(tmp_obj, tokenized_obj, created_time)
                await self._wait_one_response(tmp_obj, state, request).__anext__()

            # Expand requests, assign new rids for them, and send them
            for i in range(batch_size):
                for _ in range(obj.parallel_sample_num):
                    tmp_obj = copy.copy(objs[i])
                    tokenized_obj = copy.copy(tokenized_objs[i])
                    tokenized_obj.rid = tmp_obj.regenerate_rid()
                    state = self._send_one_request(tmp_obj, tokenized_obj, created_time)
                    generators.append(self._wait_one_response(tmp_obj, state, request))
                    rids.append(tmp_obj.rid)

        # Wait for all requests
        is_stream = hasattr(obj, "stream") and obj.stream
        if not is_stream:
            outputs = await asyncio.gather(*(gen.__anext__() for gen in generators))
            yield outputs
        else:
            rid_to_index = {rid: i for i, rid in enumerate(rids)}
            task_map = {asyncio.create_task(gen.__anext__()): gen for gen in generators}
            while task_map:
                done, _ = await asyncio.wait(
                    task_map.keys(), return_when=asyncio.FIRST_COMPLETED
                )

                for task in done:
                    gen = task_map.pop(task)
                    try:
                        result = task.result()
                        result["index"] = rid_to_index[result["meta_info"]["id"]]
                        yield result
                        new_task = asyncio.create_task(gen.__anext__())
                        task_map[new_task] = gen
                    except StopAsyncIteration:
                        pass

    def abort_request(self, rid: str = "", abort_all: bool = False):
        if not abort_all and rid not in self.rid_to_state:
            return
        req = AbortReq(rid=rid, abort_all=abort_all)
        self.send_to_scheduler.send_pyobj(req)
        if self.enable_metrics:
            # TODO: also use custom_labels from the request
            self.metrics_collector.observe_one_aborted_request(
                self.metrics_collector.labels
            )

    async def pause_generation(self, obj: PauseGenerationReqInput):
        async with self.is_pause_cond:
            self.is_pause = True
            if obj.mode != "abort":
                await self.send_to_scheduler.send_pyobj(obj)
            else:
                # we are using the model_update_lock to check if there is still on-going requests.
                while True:
                    # TODO: maybe make it async instead of fire-and-forget
                    self.abort_request(abort_all=True)
                    is_locked = await self.model_update_lock.is_locked()
                    if not is_locked:
                        break
                    await asyncio.sleep(1.0)

    async def continue_generation(self, obj: ContinueGenerationReqInput):
        async with self.is_pause_cond:
            self.is_pause = False
            await self.send_to_scheduler.send_pyobj(obj)
            self.is_pause_cond.notify_all()

    async def update_weights_from_disk(
        self,
        obj: UpdateWeightFromDiskReqInput,
        request: Optional[fastapi.Request] = None,
    ) -> Tuple[bool, str]:
        self.auto_create_handle_loop()

        # default the load format to the server_args
        if obj.load_format is None:
            obj.load_format = self.server_args.load_format
        logger.info("Start update_weights. Load format=%s", obj.load_format)

        if obj.abort_all_requests:
            self.abort_request(abort_all=True)

        # Immediately update the weights if the engine is in paused state
        async with self.is_pause_cond:
            is_paused = self.is_pause

        lock_context = (
            self.model_update_lock.writer_lock if not is_paused else nullcontext()
        )
        async with lock_context:
            success, message, num_paused_requests = (
                await self._wait_for_model_update_from_disk(obj)
            )

        if success and obj.weight_version is not None:
            self._update_weight_version_if_provided(obj.weight_version)
            message += f" Weight version updated to {obj.weight_version}."

        return success, message, num_paused_requests

    def _update_model_path_info(self, model_path: str, load_format: str):
        self.served_model_name = model_path
        self.server_args.model_path = model_path
        self.server_args.load_format = load_format
        self.model_path = model_path

    async def _wait_for_model_update_from_disk(
        self, obj: UpdateWeightFromDiskReqInput
    ) -> Tuple[bool, str]:
        self.send_to_scheduler.send_pyobj(obj)
        self.model_update_result = asyncio.Future()
        if self.server_args.dp_size == 1:
            result = await self.model_update_result
            if result.success:
                self._update_model_path_info(obj.model_path, obj.load_format)
            return result.success, result.message, result.num_paused_requests
        else:  # self.server_args.dp_size > 1
            self.model_update_tmp = []
            result = await self.model_update_result

            all_success = all([r.success for r in result])
            if all_success is True:
                self._update_model_path_info(obj.model_path, obj.load_format)
            all_message = [r.message for r in result]
            all_message = " | ".join(all_message)
            all_paused_requests = [r.num_paused_requests for r in result]
            return all_success, all_message, all_paused_requests

    def configure_logging(self, obj: ConfigureLoggingReq):
        self.request_logger.configure(
            log_requests=obj.log_requests,
            log_requests_level=obj.log_requests_level,
            log_requests_format=obj.log_requests_format,
        )
        if obj.dump_requests_folder is not None:
            self.dump_requests_folder = obj.dump_requests_folder
        if obj.dump_requests_threshold is not None:
            self.dump_requests_threshold = obj.dump_requests_threshold
        if obj.crash_dump_folder is not None:
            self.crash_dump_folder = obj.crash_dump_folder
        logging.info(f"Config logging: {obj=}")

    async def freeze_gc(self):
        """Send a freeze_gc message to the scheduler first, then freeze locally."""
        self.send_to_scheduler.send_pyobj(FreezeGCReq())
        freeze_gc("Tokenizer Manager")
        return None

    def create_abort_task(self, obj: GenerateReqInput):
        # Abort the request if the client is disconnected.
        async def abort_request():
            await asyncio.sleep(2)
            if obj.is_single:
                self.abort_request(obj.rid)
            else:
                for rid in obj.rid:
                    self.abort_request(rid)

        background_tasks = BackgroundTasks()
        background_tasks.add_task(abort_request)
        return background_tasks

    def auto_create_handle_loop(self):
        if self._chosen_loop is not None:
            current_loop = get_or_create_event_loop()
            assert (
                current_loop == self._chosen_loop
            ), f"Please ensure only one event loop is ever used with SGLang. Previous loop: {self._chosen_loop}, current loop: {current_loop}"
            return

        loop = get_or_create_event_loop()
        self._chosen_loop = loop
        self.asyncio_tasks.add(
            loop.create_task(print_exception_wrapper(self.handle_loop))
        )

        self.event_loop = loop

        # We cannot add signal handler when the tokenizer manager is not in
        # the main thread due to the CPython limitation.
        if threading.current_thread() is threading.main_thread():
            signal_handler = SignalHandler(self)
            loop.add_signal_handler(signal.SIGTERM, signal_handler.sigterm_handler)
            # Update the signal handler for the process. It overrides the sigquit handler in the launch phase.
            loop.add_signal_handler(
                signal.SIGQUIT, signal_handler.running_phase_sigquit_handler
            )
        else:
            logger.warning(
                "Signal handler is not added because the tokenizer manager is "
                "not in the main thread. This disables graceful shutdown of the "
                "tokenizer manager when SIGTERM is received."
            )
        self.asyncio_tasks.add(
            loop.create_task(print_exception_wrapper(self.sigterm_watchdog))
        )

    def dump_requests_before_crash(self):
        if self.crash_dump_performed:
            logger.info(
                "SIGTERM/SIGQUIT/Exception triggered, but crash dump already performed, skipping."
            )
            return

        if not self.crash_dump_folder:
            return

        logger.error(f"Dumping requests before crash. {self.crash_dump_folder=}")
        self.crash_dump_performed = True

        # Check if NFS directory is available
        # expected_nfs_dir = "/" + self.crash_dump_folder.lstrip("/").split("/")[0]
        # use_nfs_dir = os.path.isdir(expected_nfs_dir) and os.access(
        #     expected_nfs_dir, os.W_OK
        # )
        use_nfs_dir = False
        if not use_nfs_dir:
            logger.error(
                f"Expected NFS directory is not available or writable. Uploading to GCS."
            )

        data_to_dump = []
        if self.crash_dump_request_list:
            data_to_dump.extend(self.crash_dump_request_list)

        # Add unfinished requests from rid_to_state
        unfinished_requests = []
        for rid, state in self.rid_to_state.items():
            if not state.finished:
                unfinished_requests.append(
                    (
                        state.obj,
                        state.out_list[-1] if state.out_list else {},
                        state.created_time,
                        time.time(),
                    )
                )
        if unfinished_requests:
            data_to_dump.extend(unfinished_requests)

        if not data_to_dump:
            return

        object_name = f'crash_dump_{datetime.now().strftime("%Y-%m-%d_%H-%M-%S")}.pkl'
        filename = os.path.join(
            self.crash_dump_folder,
            os.getenv("HOSTNAME", None),
            object_name,
        )

        os.makedirs(os.path.dirname(filename), exist_ok=True)
        # Include server_args in the dump
        data_to_dump_with_server_args = {
            "server_args": self.server_args,
            "requests": data_to_dump,
        }
        with open(filename, "wb") as f:
            pickle.dump(data_to_dump_with_server_args, f)
        logger.error(
            f"Dumped {len(self.crash_dump_request_list)} finished and {len(unfinished_requests)} unfinished requests before crash to {filename}"
        )

        def _upload_file_to_gcs(bucket_name, source_file_path, object_name):
            from google.cloud import storage

            client = storage.Client()
            bucket = client.bucket(bucket_name)
            blob = bucket.blob(object_name)
            blob.upload_from_filename(source_file_path, if_generation_match=0)
            logger.error(
                f"Successfully uploaded {source_file_path} to gs://{bucket_name}/{object_name}"
            )

        if not use_nfs_dir:
            _upload_file_to_gcs(
                "sglang_crash_dump",
                filename,
                os.getenv("HOSTNAME", None) + "/" + object_name,
            )

    async def sigterm_watchdog(self):
        while not self.gracefully_exit:
            await asyncio.sleep(5)

        # Drain requests
        while True:
            remain_num_req = len(self.rid_to_state)
            remaining_rids = list(self.rid_to_state.keys())

            if self.server_status == ServerStatus.UnHealthy:
                # if health check failed, we should exit immediately
                logger.error(
                    "Signal SIGTERM received while health check failed. Force exiting."
                )
                self.dump_requests_before_crash()
                break

            elif get_bool_env_var("SGL_FORCE_SHUTDOWN"):
                # if force shutdown flag set, exit immediately
                logger.error(
                    "Signal SIGTERM received while force shutdown flag set. Force exiting."
                )
                break

            logger.info(
                f"Gracefully exiting... Remaining number of requests {remain_num_req}. Remaining requests {remaining_rids=}."
            )
            if remain_num_req > 0:
                await asyncio.sleep(5)
            else:
                self.dump_requests_before_crash()
                break

        kill_process_tree(os.getpid(), include_parent=True)
        sys.exit(0)

    async def handle_loop(self):
        """The event loop that handles requests"""
        while True:
            with self.watchdog.disable():
                recv_obj = await self.recv_from_detokenizer.recv_pyobj()
            self._result_dispatcher(recv_obj)
            self.last_receive_tstamp = time.time()
            self.watchdog.feed()

    def _add_metric_if_present(
        self,
        recv_obj: Any,
        attr_name: str,
        meta_info: Dict[str, Any],
        index: int,
    ) -> None:
        """Add a metric to meta_info if it exists and is not None.

        Args:
            recv_obj: The received object that may contain the metric attribute
            attr_name: The name of the attribute to check
            meta_info: The dictionary to add the metric to
            index: The index to access the metric value in the attribute list
        """
        if (
            hasattr(recv_obj, attr_name)
            and getattr(recv_obj, attr_name)
            and getattr(recv_obj, attr_name)[index] is not None
        ):
            meta_info[attr_name] = getattr(recv_obj, attr_name)[index]

    def _handle_batch_output(
        self,
        recv_obj: Union[
            BatchStrOutput,
            BatchEmbeddingOutput,
            BatchMultimodalOutput,
            BatchTokenIDOutput,
        ],
    ):
        for i, rid in enumerate(recv_obj.rids):
            state = self.rid_to_state.get(rid, None)
            if state is None:
                logger.error(
                    f"Received output for {rid=} but the state was deleted in TokenizerManager."
                )
                continue

            # Build meta_info and return value
            meta_info = {
                "id": rid,
                "finish_reason": recv_obj.finished_reasons[i],
                "prompt_tokens": recv_obj.prompt_tokens[i],
                "weight_version": self.server_args.weight_version,
                "total_retractions": recv_obj.retraction_counts[i],
            }

            if self.enable_metrics:
                self._add_metric_if_present(recv_obj, "queue_time", meta_info, i)
                self._add_metric_if_present(
                    recv_obj, "prefill_launch_delay", meta_info, i
                )
                self._add_metric_if_present(
                    recv_obj, "prefill_launch_latency", meta_info, i
                )
                self._add_metric_if_present(
                    recv_obj, "prefill_finished_ts", meta_info, i
                )

            if getattr(state.obj, "return_logprob", False):
                self.convert_logprob_style(
                    meta_info,
                    state,
                    state.obj.top_logprobs_num,
                    state.obj.token_ids_logprob,
                    state.obj.return_text_in_logprobs
                    and not self.server_args.skip_tokenizer_init,
                    recv_obj,
                    i,
                )

            if not isinstance(recv_obj, BatchEmbeddingOutput):
                meta_info.update(
                    {
                        "completion_tokens": recv_obj.completion_tokens[i],
                        "cached_tokens": recv_obj.cached_tokens[i],
                    }
                )

            if getattr(recv_obj, "output_hidden_states", None):
                meta_info["hidden_states"] = recv_obj.output_hidden_states[i]

            if getattr(recv_obj, "output_routed_experts", None):
                meta_info["routed_experts"] = recv_obj.output_routed_experts[i]

            if isinstance(recv_obj, BatchStrOutput):
                state.text += recv_obj.output_strs[i]
                # Not all request types have `stream` (e.g., EmbeddingReqInput). Default to non-streaming.
                is_stream = getattr(state.obj, "stream", False)
                if self.server_args.stream_output and is_stream:
                    state.output_ids.extend(recv_obj.output_ids[i])
                    output_token_ids = state.output_ids[state.last_output_offset :]
                    state.last_output_offset = len(state.output_ids)
                else:
                    state.output_ids.extend(recv_obj.output_ids[i])
                    output_token_ids = state.output_ids.copy()

                out_dict = {
                    "text": state.text,
                    "output_ids": output_token_ids,
                    "meta_info": meta_info,
                }

            elif isinstance(recv_obj, BatchTokenIDOutput):
                is_stream = getattr(state.obj, "stream", False)
                if self.server_args.stream_output and is_stream:
                    state.output_ids.extend(recv_obj.output_ids[i])
                    output_token_ids = state.output_ids[state.last_output_offset :]
                    state.last_output_offset = len(state.output_ids)
                else:
                    state.output_ids.extend(recv_obj.output_ids[i])
                    output_token_ids = state.output_ids.copy()

                out_dict = {
                    "output_ids": output_token_ids,
                    "meta_info": meta_info,
                }
            elif isinstance(recv_obj, BatchMultimodalOutput):
                raise NotImplementedError("BatchMultimodalOut not implemented")
            else:
                assert isinstance(recv_obj, BatchEmbeddingOutput)
                out_dict = {
                    "embedding": recv_obj.embeddings[i],
                    "meta_info": meta_info,
                }

            state.finished = recv_obj.finished_reasons[i] is not None
            if state.finished:
                if self.server_args.speculative_algorithm:
                    self._calculate_spec_decoding_metrics(meta_info, recv_obj, i)
                state.finished_time = time.time()
                state.finished_time_perf = time.perf_counter()
                meta_info["e2e_latency"] = state.finished_time - state.created_time

                if self.enable_metrics:
                    self._calculate_timing_metrics(meta_info, state, recv_obj, i)

                trace_metric_ctx = global_get_trace_metric_ctx(rid)
                trace_metric_ctx.trace_req_finish(ts=int(state.finished_time * 1e9))
                global_del_trace_metric_ctx(rid)

                del self.rid_to_state[rid]

                # Mark ongoing LoRA request as finished.
                if self.server_args.enable_lora and state.obj.lora_path:
                    asyncio.create_task(self.lora_registry.release(state.obj.lora_id))

            state.out_list.append(out_dict)
            state.event.set()

            # Log metrics and dump
            if self.enable_metrics and state.obj.log_metrics:
                self.collect_metrics(state, recv_obj, i)
            if self.dump_requests_folder and state.finished and state.obj.log_metrics:
                self.dump_requests(state, out_dict)
            if self.crash_dump_folder and state.finished and state.obj.log_metrics:
                self.record_request_for_crash_dump(state, out_dict)

        # When skip_tokenizer_init is enabled, tokensizer_manager receives
        # BatchTokenIDOutput.
        if self.server_args.dp_size > 1 and (
            isinstance(recv_obj, BatchStrOutput)
            or isinstance(recv_obj, BatchTokenIDOutput)
        ):
            load_update_req = WatchLoadUpdateReq(loads=[recv_obj.load])
            self.send_to_scheduler.send_pyobj(load_update_req)

    def add_logprob_to_meta_info(
        self,
        meta_info: dict,
        state: ReqState,
        top_logprobs_num: int,
        token_ids_logprob: List[int],
        return_text_in_logprobs: bool,
    ):
        meta_info["input_token_logprobs"] = self.detokenize_logprob_tokens(
            state.input_token_logprobs_val,
            state.input_token_logprobs_idx,
            return_text_in_logprobs,
        )
        meta_info["output_token_logprobs"] = self.detokenize_logprob_tokens(
            state.output_token_logprobs_val,
            state.output_token_logprobs_idx,
            return_text_in_logprobs,
        )

        if top_logprobs_num > 0:
            meta_info["input_top_logprobs"] = self.detokenize_top_logprobs_tokens(
                state.input_top_logprobs_val,
                state.input_top_logprobs_idx,
                return_text_in_logprobs,
            )
            meta_info["output_top_logprobs"] = self.detokenize_top_logprobs_tokens(
                state.output_top_logprobs_val,
                state.output_top_logprobs_idx,
                return_text_in_logprobs,
            )

        if token_ids_logprob is not None:
            meta_info["input_token_ids_logprobs"] = self.detokenize_top_logprobs_tokens(
                state.input_token_ids_logprobs_val,
                state.input_token_ids_logprobs_idx,
                return_text_in_logprobs,
            )
            meta_info["output_token_ids_logprobs"] = (
                self.detokenize_top_logprobs_tokens(
                    state.output_token_ids_logprobs_val,
                    state.output_token_ids_logprobs_idx,
                    return_text_in_logprobs,
                )
            )

    def convert_logprob_style(
        self,
        meta_info: dict,
        state: ReqState,
        top_logprobs_num: int,
        token_ids_logprob: List[int],
        return_text_in_logprobs: bool,
        recv_obj: BatchStrOutput,
        recv_obj_index: int,
    ):
        if recv_obj.input_token_logprobs_val is None:
            return

        if len(recv_obj.input_token_logprobs_val) > 0:
            state.input_token_logprobs_val.extend(
                recv_obj.input_token_logprobs_val[recv_obj_index]
            )
            state.input_token_logprobs_idx.extend(
                recv_obj.input_token_logprobs_idx[recv_obj_index]
            )
        state.output_token_logprobs_val.extend(
            recv_obj.output_token_logprobs_val[recv_obj_index]
        )
        state.output_token_logprobs_idx.extend(
            recv_obj.output_token_logprobs_idx[recv_obj_index]
        )

        if top_logprobs_num > 0:
            if len(recv_obj.input_top_logprobs_val) > 0:
                state.input_top_logprobs_val.extend(
                    recv_obj.input_top_logprobs_val[recv_obj_index]
                )
                state.input_top_logprobs_idx.extend(
                    recv_obj.input_top_logprobs_idx[recv_obj_index]
                )
            state.output_top_logprobs_val.extend(
                recv_obj.output_top_logprobs_val[recv_obj_index]
            )
            state.output_top_logprobs_idx.extend(
                recv_obj.output_top_logprobs_idx[recv_obj_index]
            )

        if token_ids_logprob is not None:
            if len(recv_obj.input_token_ids_logprobs_val) > 0:
                state.input_token_ids_logprobs_val.extend(
                    recv_obj.input_token_ids_logprobs_val[recv_obj_index]
                )
                state.input_token_ids_logprobs_idx.extend(
                    recv_obj.input_token_ids_logprobs_idx[recv_obj_index]
                )
            state.output_token_ids_logprobs_val.extend(
                recv_obj.output_token_ids_logprobs_val[recv_obj_index]
            )
            state.output_token_ids_logprobs_idx.extend(
                recv_obj.output_token_ids_logprobs_idx[recv_obj_index]
            )

        self.add_logprob_to_meta_info(
            meta_info,
            state,
            state.obj.top_logprobs_num,
            state.obj.token_ids_logprob,
            return_text_in_logprobs,
        )

    def detokenize_logprob_tokens(
        self,
        token_logprobs_val: List[float],
        token_logprobs_idx: List[int],
        decode_to_text: bool,
    ):
        if not decode_to_text:
            return [
                (logprob, token_id, None)
                for logprob, token_id in zip(token_logprobs_val, token_logprobs_idx)
            ]
        else:
            assert self.tokenizer is not None
            token_texts = self.tokenizer.batch_decode(token_logprobs_idx)
            return list(zip(token_logprobs_val, token_logprobs_idx, token_texts))

    def detokenize_top_logprobs_tokens(
        self,
        token_logprobs_val: List[float],
        token_logprobs_idx: List[int],
        decode_to_text: bool,
    ):
        # TODO: The current implementation only batches the detokenization for top-k tokens per single position.
        # We should batch all top-k tokens in all positions.
        ret = []
        for i in range(len(token_logprobs_val)):
            if token_logprobs_val[i]:
                ret.append(
                    self.detokenize_logprob_tokens(
                        token_logprobs_val[i], token_logprobs_idx[i], decode_to_text
                    )
                )
            else:
                ret.append(None)
        return ret

    def _calculate_spec_decoding_metrics(
        self,
        meta_info: Dict[str, Any],
        recv_obj: Union[
            BatchStrOutput,
            BatchEmbeddingOutput,
            BatchMultimodalOutput,
            BatchTokenIDOutput,
        ],
        i: int,
    ) -> None:
        """Calculate speculative decoding metrics, such as acceptance rate and acceptance length metrics."""
        meta_info["spec_accept_rate"] = 0.0
        meta_info["spec_accept_length"] = 0
        meta_info["spec_verify_ct"] = recv_obj.spec_verify_ct[i]

        # The draft tokens per speculative step (excluding the target-sampled token).
        num_guess_tokens = self.server_args.speculative_num_draft_tokens - 1

        if (
            recv_obj.spec_verify_ct[i] > 0
            and num_guess_tokens is not None
            and not isinstance(recv_obj, BatchEmbeddingOutput)
            and hasattr(recv_obj, "spec_accepted_tokens")
            # Checks that `spec_accepted_tokens[i]` will exist.
            and len(recv_obj.spec_accepted_tokens) > i
        ):
            total_draft_tokens = recv_obj.spec_verify_ct[i] * num_guess_tokens
            accepted_tokens = recv_obj.spec_accepted_tokens[i]

            # Calculate per-request acceptance rate and average acceptance length.
            if total_draft_tokens > 0:
                # Calculate acceptance rate: accepted / (steps * lookahead)
                meta_info["spec_accept_rate"] = accepted_tokens / total_draft_tokens
                meta_info["spec_accept_length"] = (
                    recv_obj.completion_tokens[i] / recv_obj.spec_verify_ct[i]
                )
                meta_info["spec_accept_token_num"] = accepted_tokens
                meta_info["spec_draft_token_num"] = total_draft_tokens
                meta_info["spec_verify_ct"] = recv_obj.spec_verify_ct[i]

    def _calculate_timing_metrics(
        self,
        meta_info: Dict[str, Any],
        state: ReqState,
        recv_obj: Union[
            BatchStrOutput,
            BatchEmbeddingOutput,
            BatchMultimodalOutput,
            BatchTokenIDOutput,
        ],
        i: int,
    ) -> None:
        """Calculate request-level timing metrics, such as inference time, decode throughput, and time per token."""
        # Request timing timestamps.
        if state.created_time > 0:
            meta_info["request_received_ts"] = state.created_time
        if state.request_sent_to_scheduler_ts > 0:
            meta_info["request_sent_to_scheduler_ts"] = (
                state.request_sent_to_scheduler_ts
            )
        if state.response_sent_to_client_ts > 0:
            meta_info["response_sent_to_client_ts"] = state.response_sent_to_client_ts
        if state.finished_time > 0:
            meta_info["decode_finished_ts"] = state.finished_time

        # Inference time calculation.
        if (
            hasattr(recv_obj, "forward_entry_time")
            and recv_obj.forward_entry_time
            and recv_obj.forward_entry_time[i] is not None
            and state.finished_time_perf > 0.0
        ):
            inference_time = state.finished_time_perf - recv_obj.forward_entry_time[i]
            meta_info["inference_time"] = inference_time

        # Decode throughput, time per token calculation. Only calculated if TTFT is available.
        if (
            state.first_token_time_perf > 0.0
            and state.finished_time_perf > 0.0
            and not isinstance(recv_obj, BatchEmbeddingOutput)
            and recv_obj.completion_tokens[i] > 0
        ):
            decode_time = state.finished_time_perf - state.first_token_time_perf
            completion_tokens = recv_obj.completion_tokens[i]
            meta_info["decode_throughput"] = completion_tokens / decode_time

    def collect_metrics(self, state: ReqState, recv_obj: BatchStrOutput, i: int):
        completion_tokens = (
            recv_obj.completion_tokens[i]
            if getattr(recv_obj, "completion_tokens", None)
            else 0
        )

        custom_labels = getattr(state.obj, "custom_labels", None)
        labels = (
            {**self.metrics_collector.labels, **custom_labels}
            if custom_labels
            else self.metrics_collector.labels
        )
        if (
            state.first_token_time == 0.0
            and self.disaggregation_mode != DisaggregationMode.PREFILL
        ):
            state.first_token_time = state.last_time = time.time()
            state.first_token_time_perf = time.perf_counter()
            state.last_completion_tokens = completion_tokens
            self.metrics_collector.observe_time_to_first_token(
                labels, state.first_token_time - state.created_time
            )
        else:
            num_new_tokens = completion_tokens - state.last_completion_tokens
            if num_new_tokens:
                new_time = time.time()
                interval = new_time - state.last_time
                self.metrics_collector.observe_inter_token_latency(
                    labels,
                    interval,
                    num_new_tokens,
                )
                state.last_time = new_time
                state.last_completion_tokens = completion_tokens

        if state.finished:
            has_grammar = (
                state.obj.sampling_params.get("json_schema", None)
                or state.obj.sampling_params.get("regex", None)
                or state.obj.sampling_params.get("ebnf", None)
                or state.obj.sampling_params.get("structural_tag", None)
            )

            retraction_count = (
                recv_obj.retraction_counts[i]
                if getattr(recv_obj, "retraction_counts", None)
                and i < len(recv_obj.retraction_counts)
                else 0
            )

            self.metrics_collector.observe_one_finished_request(
                labels,
                recv_obj.prompt_tokens[i],
                completion_tokens,
                recv_obj.cached_tokens[i],
                state.finished_time - state.created_time,
                has_grammar,
                retraction_count,
            )

    def dump_requests(self, state: ReqState, out_dict: dict):
        self.dump_request_list.append(
            (state.obj, out_dict, state.created_time, time.time())
        )

        if len(self.dump_request_list) >= self.dump_requests_threshold:
            filename = os.path.join(
                self.dump_requests_folder,
                datetime.now().strftime("%Y-%m-%d_%H-%M-%S") + ".pkl",
            )
            self._dump_data_to_file(
                data_list=self.dump_request_list,
                filename=filename,
                log_message=f"Dump {len(self.dump_request_list)} requests to {filename}",
            )
            self.dump_request_list = []

    def record_request_for_crash_dump(self, state: ReqState, out_dict: dict):
        current_time = time.time()
        self.crash_dump_request_list.append(
            (state.obj, out_dict, state.created_time, current_time)
        )
        # Remove requests older than 5 minutes based on finish time
        while (
            self.crash_dump_request_list
            and current_time - self.crash_dump_request_list[0][3] >= 300
        ):
            self.crash_dump_request_list.popleft()

    def _dump_data_to_file(
        self, data_list: List[Tuple], filename: str, log_message: str
    ):
        logger.info(log_message)
        to_dump_with_server_args = {
            "server_args": self.server_args,
            "requests": data_list.copy(),
        }

        def background_task():
            os.makedirs(os.path.dirname(filename), exist_ok=True)
            with open(filename, "wb") as f:
                pickle.dump(to_dump_with_server_args, f)

        asyncio.create_task(asyncio.to_thread(background_task))

    def _handle_abort_req(self, recv_obj: AbortReq):
        if is_health_check_generate_req(recv_obj):
            return
        state = self.rid_to_state[recv_obj.rid]
        state.finished = True

        abort_message = recv_obj.abort_message or "Abort in waiting queue"
        finish_reason = {
            "type": "abort",
            "message": abort_message,
        }
        if recv_obj.finished_reason:
            finish_reason = recv_obj.finished_reason
        meta_info = {"id": recv_obj.rid, "finish_reason": finish_reason}
        is_stream = getattr(state.obj, "stream", False)
        if getattr(state.obj, "return_logprob", False):
            self.add_logprob_to_meta_info(
                meta_info,
                state,
                state.obj.top_logprobs_num,
                state.obj.token_ids_logprob,
                state.obj.return_text_in_logprobs
                and not self.server_args.skip_tokenizer_init,
            )

        output_ids = state.output_ids
        meta_info["completion_tokens"] = len(output_ids)
        if is_stream:
            output_ids = [output_ids[-1]] if len(output_ids) > 0 else []
        out = {
            "text": state.text,
            "output_ids": output_ids,
            "meta_info": meta_info,
        }
        state.out_list.append(out)
        state.event.set()

    def _handle_open_session_req_output(self, recv_obj):
        self.session_futures[recv_obj.session_id].set_result(
            recv_obj.session_id if recv_obj.success else None
        )

    def _handle_update_weights_from_disk_req_output(self, recv_obj):
        if self.server_args.dp_size == 1:
            self.model_update_result.set_result(recv_obj)
        else:  # self.server_args.dp_size > 1
            self.model_update_tmp.append(recv_obj)
            # set future if the all results are received
            if len(self.model_update_tmp) == self.server_args.dp_size:
                self.model_update_result.set_result(self.model_update_tmp)

    def _extract_logprobs_for_tokens(
        self, logprobs_data: List, label_token_ids: List[int]
    ) -> Dict[int, float]:
        """
        Extract logprobs for specified token IDs from logprobs data.

        Args:
            logprobs_data: List of (logprob, token_id, text) tuples
            label_token_ids: Token IDs to extract logprobs for

        Returns:
            Dictionary mapping token_id to logprob
        """
        logprobs = {}
        if logprobs_data:
            for logprob, token_id, _ in logprobs_data:
                if token_id in label_token_ids:
                    logprobs[token_id] = logprob
        return logprobs

    async def _resolve_lora_path(self, obj: Union[GenerateReqInput, EmbeddingReqInput]):
        if isinstance(obj.lora_path, str):
            unique_lora_paths = set([obj.lora_path])
        else:
            unique_lora_paths = set(obj.lora_path)

        if (
            self.server_args.max_loaded_loras is not None
            and len(unique_lora_paths) > self.server_args.max_loaded_loras
        ):
            raise ValueError(
                f"Received request with {len(unique_lora_paths)} unique loras requested "
                f"but max loaded loras is {self.server_args.max_loaded_loras}"
            )

        # Reload all existing LoRA adapters that have been dynamically unloaded
        unregistered_loras = await self.lora_registry.get_unregistered_loras(
            unique_lora_paths
        )
        for lora_path in unregistered_loras:
            if lora_path is None:
                continue

            if lora_path not in self.lora_ref_cache:
                raise ValueError(
                    f"Got LoRA adapter that has never been loaded: {lora_path}\n"
                    f"All loaded adapters: {self.lora_ref_cache.keys()}."
                )

            logger.info(f"Reloading evicted adapter: {lora_path}")
            new_lora_ref = self.lora_ref_cache[lora_path]
            load_result = await self.load_lora_adapter(
                LoadLoRAAdapterReqInput(
                    lora_name=new_lora_ref.lora_name,
                    lora_path=new_lora_ref.lora_path,
                    pinned=new_lora_ref.pinned,
                )
            )
            if (
                not load_result.success
                and "already loaded" not in load_result.error_message
            ):
                raise ValueError(
                    f"Failed to implicitly load LoRA adapter {lora_path}: {load_result.error_message}"
                )

        # Look up the LoRA ID from the registry and start tracking ongoing LoRA requests.
        obj.lora_id = await self.lora_registry.acquire(obj.lora_path)

<<<<<<< HEAD
    def _log_received_request(self, obj: Union[GenerateReqInput, EmbeddingReqInput]):
        max_length, skip_names, _ = self.log_request_metadata
        logger.info(
            f"Receive: obj={dataclass_to_string_truncated(obj, max_length, skip_names=skip_names)}"
        )

        # FIXME: This is a temporary fix to get the text from the input ids.
        # We should remove this once we have a proper way.
        if (
            self.log_requests_level >= 2
            and obj.text is None
            and obj.input_ids is not None
            and self.tokenizer is not None
        ):
            decoded = self.tokenizer.decode(obj.input_ids, skip_special_tokens=False)
            obj.text = decoded

    def _req_trace_metric_ctx_init(
=======
    def _trace_request_start(
>>>>>>> de2f2880
        self,
        obj: Union[GenerateReqInput, EmbeddingReqInput],
        created_time: Optional[float] = None,
        request: Optional[fastapi.Request] = None,
    ):
        external_trace_header = None
        if request:
            external_trace_header = extract_trace_headers(request.headers)

        if obj.is_single:
            bootstrap_room = (
                obj.bootstrap_room if hasattr(obj, "bootstrap_room") else None
            )
            trace_metric_ctx = TraceMetricContext(
                rid=obj.rid,
                bootstrap_room=bootstrap_room,
                module_name="request",
                server_args=self.server_args,
            )
            if not trace_metric_ctx.tracing_enable:
                return

            # store into global table,
            # because trace_metric_ctx can not be passed to _handle_batch_output
            global_set_trace_metric_ctx(trace_metric_ctx)
            trace_metric_ctx.trace_req_start(
                ts=int(created_time * 1e9), external_trace_header=external_trace_header
            )
            trace_metric_ctx.slice_start(
                RequestStage.ANONYMOUS, ts=int(created_time * 1e9)
            )
        else:
            for i in range(len(obj.rid)):
                bootstrap_room = (
                    obj.bootstrap_room[i]
                    if hasattr(obj, "bootstrap_room") and obj.bootstrap_room
                    else None
                )
                trace_metric_ctx = TraceMetricContext(
                    rid=obj.rid[i],
                    bootstrap_room=bootstrap_room,
                    module_name="request",
                    server_args=self.server_args,
                )
                if not trace_metric_ctx.tracing_enable:
                    return

                global_set_trace_metric_ctx(trace_metric_ctx)
                trace_metric_ctx.trace_req_start(
                    ts=int(created_time * 1e9),
                    external_trace_header=external_trace_header,
                )
                trace_metric_ctx.slice_start(
                    RequestStage.ANONYMOUS,
                    ts=int(created_time * 1e9),
                )


class ServerStatus(Enum):
    Up = "Up"
    Starting = "Starting"
    UnHealthy = "UnHealthy"


async def print_exception_wrapper(func):
    """
    Sometimes an asyncio function does not print exception.
    We do another wrapper to handle the exception.
    """
    try:
        await func()
    except Exception:
        traceback = get_exception_traceback()
        logger.error(f"TokenizerManager hit an exception: {traceback}")
        if hasattr(func, "__self__") and isinstance(func.__self__, TokenizerManager):
            func.__self__.dump_requests_before_crash()
        kill_process_tree(os.getpid(), include_parent=True)
        sys.exit(1)


def _get_processor_wrapper(server_args):
    try:
        processor = get_processor(
            server_args.tokenizer_path,
            tokenizer_mode=server_args.tokenizer_mode,
            trust_remote_code=server_args.trust_remote_code,
            revision=server_args.revision,
            use_fast=not server_args.disable_fast_image_processor,
        )
    except ValueError as e:
        error_message = str(e)
        if "does not have a slow version" in error_message:
            logger.info(
                f"Processor {server_args.tokenizer_path} does not have a slow version. Automatically use fast version"
            )
            processor = get_processor(
                server_args.tokenizer_path,
                tokenizer_mode=server_args.tokenizer_mode,
                trust_remote_code=server_args.trust_remote_code,
                revision=server_args.revision,
                use_fast=True,
            )
        else:
            raise e
    return processor


def _determine_tensor_transport_mode(server_args: ServerArgs) -> TensorTransportMode:
    is_cross_node = server_args.dist_init_addr

    if is_cross_node:
        # Fallback to default CPU transport for multi-node
        return "default"
    else:
        return "cuda_ipc"


class SignalHandler:
    def __init__(self, tokenizer_manager: TokenizerManager):
        self.tokenizer_manager = tokenizer_manager

    def sigterm_handler(self, signum=None, frame=None):
        logger.warning(
            f"SIGTERM received. {signum=} {frame=}. Draining requests and shutting down..."
        )
        self.tokenizer_manager.gracefully_exit = True

    def running_phase_sigquit_handler(self, signum=None, frame=None):
        logger.error(
            f"SIGQUIT received. {signum=}, {frame=}. It usually means one child failed."
        )
        self.tokenizer_manager.dump_requests_before_crash()
        kill_process_tree(os.getpid())


# Note: request abort handling logic
# We should handle all of the following cases correctly.
#
# | entrypoint | is_streaming | status          | abort engine    | cancel asyncio task   | rid_to_state                |
# | ---------- | ------------ | --------------- | --------------- | --------------------- | --------------------------- |
# | http       | yes          | validation      | background task | fast api              | del in _handle_abort_req    |
# | http       | yes          | waiting queue   | background task | fast api              | del in _handle_abort_req    |
# | http       | yes          | running         | background task | fast api              | del in _handle_batch_output |
# | http       | no           | validation      | http exception  | http exception        | del in _handle_abort_req    |
# | http       | no           | waiting queue   | type 1          | type 1 exception      | del in _handle_abort_req    |
# | http       | no           | running         | type 3          | type 3 exception      | del in _handle_batch_output |
#<|MERGE_RESOLUTION|>--- conflicted
+++ resolved
@@ -2149,28 +2149,7 @@
         # Look up the LoRA ID from the registry and start tracking ongoing LoRA requests.
         obj.lora_id = await self.lora_registry.acquire(obj.lora_path)
 
-<<<<<<< HEAD
-    def _log_received_request(self, obj: Union[GenerateReqInput, EmbeddingReqInput]):
-        max_length, skip_names, _ = self.log_request_metadata
-        logger.info(
-            f"Receive: obj={dataclass_to_string_truncated(obj, max_length, skip_names=skip_names)}"
-        )
-
-        # FIXME: This is a temporary fix to get the text from the input ids.
-        # We should remove this once we have a proper way.
-        if (
-            self.log_requests_level >= 2
-            and obj.text is None
-            and obj.input_ids is not None
-            and self.tokenizer is not None
-        ):
-            decoded = self.tokenizer.decode(obj.input_ids, skip_special_tokens=False)
-            obj.text = decoded
-
     def _req_trace_metric_ctx_init(
-=======
-    def _trace_request_start(
->>>>>>> de2f2880
         self,
         obj: Union[GenerateReqInput, EmbeddingReqInput],
         created_time: Optional[float] = None,
