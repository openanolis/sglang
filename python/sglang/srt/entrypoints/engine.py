--- conflicted
+++ resolved
@@ -737,11 +737,7 @@
     if _is_cuda and not get_bool_env_var("SGLANG_SKIP_SGL_KERNEL_VERSION_CHECK"):
         assert_pkg_version(
             "sgl-kernel",
-<<<<<<< HEAD
-            "0.3.17.post1",
-=======
             "0.3.18.post3",
->>>>>>> 44452b0b
             "Please reinstall the latest version with `pip install sgl-kernel --force-reinstall`",
         )
 
