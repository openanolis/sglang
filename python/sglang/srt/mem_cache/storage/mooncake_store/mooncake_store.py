import ctypes
import json
import logging
import os
import time
import uuid
from dataclasses import dataclass
from typing import Any, List, Optional

import requests
import torch

from sglang.srt.environ import envs
from sglang.srt.mem_cache.hicache_storage import (
    HiCacheStorage,
    HiCacheStorageConfig,
    HiCacheStorageExtraInfo,
)
from sglang.srt.mem_cache.memory_pool_host import HostKVCache, HostTensorAllocator

DEFAULT_LOCAL_BUFFER_SIZE = 16 * 1024 * 1024  # 16 MB
SETUP_TIMEOUT = 600  # 10min

logger = logging.getLogger(__name__)


class MooncakeHostTensorAllocator(HostTensorAllocator):
    def __init__(self):
        super().__init__()
        from mooncake.store import MooncakeHostMemAllocator

        self.allocator = MooncakeHostMemAllocator()
        self.ptr = None

    def allocate(
        self, dims: tuple, dtype: torch.dtype, device: str = "cpu"
    ) -> torch.Tensor:
        """
        Allocates memory using MooncakeHostMemAllocator and wraps it in a PyTorch tensor.
        """
        self.dims = dims
        self.dtype = dtype
        size = 1
        for d in dims:
            size *= d
        size *= torch.tensor([], dtype=self.dtype).element_size()
        ptr_int = self.allocator.alloc(size)
        self.ptr = ptr_int
        c_type = ctypes.c_byte * size
        c_array = c_type.from_address(ptr_int)

        tensor = torch.frombuffer(c_array, dtype=torch.uint8, count=size)

        if dtype != torch.uint8:
            element_size = torch.tensor([], dtype=dtype).element_size()
            assert size % element_size == 0, "Size must be divisible by element size"
            tensor = tensor.view(dtype)

        return tensor.view(dims)


def _parse_global_segment_size(value) -> int:
    if isinstance(value, int):
        return value
    if isinstance(value, str):
        s = value.strip().lower()
        if s.endswith("gb"):
            num = s[:-2].strip()
            if not num:
                raise ValueError(
                    "Invalid global_segment_size: missing number before 'gb'"
                )
            return int(num) * 1024 * 1024 * 1024
        return int(s)
    return int(value)


@dataclass
class MooncakeStoreConfig:
    local_hostname: str
    metadata_server: str
    global_segment_size: int
    protocol: str
    device_name: str
    master_server_address: str
    master_metrics_port: int
    check_server: bool
    standalone_storage: bool
    client_server_address: str

    @staticmethod
    def from_file() -> "MooncakeStoreConfig":
        """Load the config from a JSON file."""
        if not envs.SGLANG_HICACHE_MOONCAKE_CONFIG_PATH.is_set():
            raise RuntimeError(
                f"Config file path not set. Please set {envs.SGLANG_HICACHE_MOONCAKE_CONFIG_PATH.name}"
            )
        file_path = envs.SGLANG_HICACHE_MOONCAKE_CONFIG_PATH.get()
        try:
            with open(file_path) as fin:
                config = json.load(fin)
        except Exception as e:
            raise RuntimeError(f"Failed to load config from {file_path}: {str(e)}")

        if (
            "master_server_address" not in config
            and "client_server_address" not in config
        ):
            raise ValueError(
                "Either master_server_address or client_server_address is required in config file"
            )

        return MooncakeStoreConfig(
            local_hostname=config.get(
                "local_hostname", envs.MOONCAKE_LOCAL_HOSTNAME.default
            ),
            metadata_server=config.get(
                "metadata_server", envs.MOONCAKE_TE_META_DATA_SERVER.default
            ),
            global_segment_size=_parse_global_segment_size(
                config.get(
                    "global_segment_size", envs.MOONCAKE_GLOBAL_SEGMENT_SIZE.default
                )
            ),
            protocol=config.get("protocol", envs.MOONCAKE_PROTOCOL.default),
            device_name=config.get("device_name", envs.MOONCAKE_DEVICE.default),
            master_server_address=config.get(
                "master_server_address", envs.MOONCAKE_MASTER.default
            ),
            master_metrics_port=config.get(
                "master_metrics_port", envs.MOONCAKE_MASTER_METRICS_PORT.default
            ),
            check_server=config.get("check_server", envs.MOONCAKE_CHECK_SERVER.default),
            standalone_storage=config.get(
                "standalone_storage", envs.MOONCAKE_STANDALONE_STORAGE.default
            ),
            client_server_address=config.get(
                "client_server_address", envs.MOONCAKE_CLIENT.default
            ),
        )

    @staticmethod
    def load_from_env() -> "MooncakeStoreConfig":
        """Load config from a file specified in the environment variable.
        export MOONCAKE_MASTER=10.13.3.232:50051
        export MOONCAKE_PROTOCOL="rdma"
        export MOONCAKE_DEVICE=""
        export MOONCAKE_TE_META_DATA_SERVER="P2PHANDSHAKE"
        """
        # other required environment variables...
        if not envs.MOONCAKE_MASTER.is_set() and not envs.MOONCAKE_CLIENT.is_set():
            raise ValueError(
                "Either the environment variable 'MOONCAKE_MASTER' or 'MOONCAKE_CLIENT' is not set."
            )

        # Special handling for local_hostname: try MOONCAKE_LOCAL_HOSTNAME first,
        # then fall back to LOCAL_HOSTNAME if not set.
        # This is for forward compatibility with the legacy LOCAL_HOSTNAME environment variable.
        if envs.MOONCAKE_LOCAL_HOSTNAME.is_set():
            local_hostname = envs.MOONCAKE_LOCAL_HOSTNAME.get()
        else:
            local_hostname = os.getenv(
                "LOCAL_HOSTNAME", envs.MOONCAKE_LOCAL_HOSTNAME.default
            )

        return MooncakeStoreConfig(
            local_hostname=local_hostname,
            metadata_server=envs.MOONCAKE_TE_META_DATA_SERVER.get(),
            global_segment_size=_parse_global_segment_size(
                envs.MOONCAKE_GLOBAL_SEGMENT_SIZE.get()
            ),
<<<<<<< HEAD
            protocol=envs.MOONCAKE_PROTOCOL.value,
            device_name=envs.MOONCAKE_DEVICE.value,
            master_server_address=envs.MOONCAKE_MASTER.value,
            master_metrics_port=envs.MOONCAKE_MASTER_METRICS_PORT.value,
            check_server=envs.MOONCAKE_CHECK_SERVER.value,
            standalone_storage=envs.MOONCAKE_STANDALONE_STORAGE.value,
            client_server_address=envs.MOONCAKE_CLIENT.value,
=======
            protocol=envs.MOONCAKE_PROTOCOL.get(),
            device_name=envs.MOONCAKE_DEVICE.get(),
            master_server_address=envs.MOONCAKE_MASTER.get(),
            master_metrics_port=envs.MOONCAKE_MASTER_METRICS_PORT.get(),
            check_server=envs.MOONCAKE_CHECK_SERVER.get(),
>>>>>>> 828dec1c
        )

    @staticmethod
    def load_from_extra_config(extra_config: dict) -> "MooncakeStoreConfig":
        """Load config from extra_config dictionary."""
        if (
            "master_server_address" not in extra_config
            and "client_server_address" not in extra_config
        ):
            raise ValueError(
                "Either master_server_address or client_server_address is required in extra_config"
            )

        return MooncakeStoreConfig(
            local_hostname=extra_config.get(
                "local_hostname", envs.MOONCAKE_LOCAL_HOSTNAME.default
            ),
            metadata_server=extra_config.get(
                "metadata_server", envs.MOONCAKE_TE_META_DATA_SERVER.default
            ),
            global_segment_size=_parse_global_segment_size(
                extra_config.get(
                    "global_segment_size", envs.MOONCAKE_GLOBAL_SEGMENT_SIZE.default
                )
            ),
            protocol=extra_config.get("protocol", envs.MOONCAKE_PROTOCOL.default),
            device_name=extra_config.get("device_name", envs.MOONCAKE_DEVICE.default),
            master_server_address=extra_config.get(
                "master_server_address", envs.MOONCAKE_MASTER.default
            ),
            master_metrics_port=extra_config.get(
                "master_metrics_port", envs.MOONCAKE_MASTER_METRICS_PORT.default
            ),
            check_server=extra_config.get(
                "check_server", envs.MOONCAKE_CHECK_SERVER.default
            ),
            standalone_storage=extra_config.get(
                "standalone_storage", envs.MOONCAKE_STANDALONE_STORAGE.default
            ),
            client_server_address=extra_config.get(
                "client_server_address", envs.MOONCAKE_CLIENT.default
            ),
        )


class MooncakeStore(HiCacheStorage):

    def __init__(
        self, storage_config: HiCacheStorageConfig = None, mem_pool: HostKVCache = None
    ):
        try:
            from mooncake.store import MooncakeDistributedStore
        except ImportError as e:
            raise ImportError(
                "Please install mooncake by following the instructions at "
                "https://kvcache-ai.github.io/Mooncake/getting_started/build.html"
                "to run SGLang with MooncakeConnector."
            ) from e

        try:
            self.store = MooncakeDistributedStore()

            extra_config = (
                getattr(storage_config, "extra_config", None)
                if storage_config
                else None
            )
            # Load configuration with master_server_address prioritized from extra_config if available
            if extra_config is not None and (
                extra_config.get("master_server_address") is not None
                or extra_config.get("client_server_address") is not None
            ):
                # Load from extra_config
                self.config = MooncakeStoreConfig.load_from_extra_config(extra_config)
                logger.info(
                    "Mooncake Configuration loaded from extra_config successfully."
                )
            elif envs.SGLANG_HICACHE_MOONCAKE_CONFIG_PATH.is_set():
                # Load from config file
                self.config = MooncakeStoreConfig.from_file()
                logger.info("Mooncake Configuration loaded from file successfully.")
            else:
                # Load from environment variables
                self.config = MooncakeStoreConfig.load_from_env()
                logger.info("Mooncake Configuration loaded from env successfully.")

            tp_scale_factor = 1 if storage_config is None else storage_config.tp_size

            per_tp_global_segment_size = (
                self.config.global_segment_size // tp_scale_factor
            )

            # Check if extra_backend_tag should be passed to MooncakeDistributedStore
            self.extra_backend_tag = None
            if extra_config and "extra_backend_tag" in extra_config:
                self.extra_backend_tag = extra_config["extra_backend_tag"]
                logger.info(f"Using extra_backend_tag: {self.extra_backend_tag}")

            # Check server status
            if self.config.check_server:
                self.check_server()

            # Handle JSON device_name configuration
            device_name = self.config.device_name
            if device_name and device_name.strip().startswith("{"):
                try:
                    device_config = json.loads(device_name)
                    if storage_config and hasattr(storage_config, "tp_rank"):
                        tp_rank = storage_config.tp_rank
                        # Try both integer and string keys since JSON parsing may convert keys
                        device_name = device_config.get(tp_rank, "")
                        if not device_name:
                            device_name = device_config.get(str(tp_rank), "")
                    else:
                        device_name = ""
                except (json.JSONDecodeError, AttributeError):
                    logger.warning(
                        f"Failed to parse device_name as JSON: {device_name}"
                    )
                    device_name = ""
            if self.config.standalone_storage:
                if not isinstance(mem_pool.allocator, MooncakeHostTensorAllocator):
                    raise RuntimeError(
                        "MooncakeStore with standalone_storage=True requires MooncakeHostTensorAllocator. "
                        "Please set standalone_storage=False "
                        "or upgrade Mooncake by 'pip install mooncake --upgrade'."
                    )
                ret_code = self.store.setup_dummy(
                    mem_pool.size * mem_pool.size_per_token,
                    DEFAULT_LOCAL_BUFFER_SIZE,  # Zero copy interface does not need local buffer
                    self.config.client_server_address,
                )
            else:
                ret_code = self.store.setup(
                    self.config.local_hostname,
                    self.config.metadata_server,
                    per_tp_global_segment_size,
                    DEFAULT_LOCAL_BUFFER_SIZE,  # Zero copy interface does not need local buffer
                    self.config.protocol,
                    device_name,
                    self.config.master_server_address,
                )
            if ret_code:
                raise RuntimeError(
                    f"Failed to setup Mooncake store, error code: {ret_code}"
                )
            logger.info("Mooncake store setup successfully.")

            self.warmup()
            logger.info("Mooncake store warmup successfully.")

            if storage_config is not None:
                self.is_mla_backend = storage_config.is_mla_model
                self.local_rank = storage_config.tp_rank
            else:
                self.is_mla_backend = False
                self.local_rank = 0

        except ValueError as e:
            logger.error("Configuration loading failed: %s", e)
            raise
        except Exception as exc:
            logger.error("An error occurred while loading the configuration: %s", exc)
            raise

    def check_server(self):
        master_server_ip = self.config.master_server_address.split(":")[0]
        segments_url = f"http://{master_server_ip}:{self.config.master_metrics_port}/get_all_segments"
        start_time = time.perf_counter()

        check_result = False
        while time.perf_counter() - start_time < SETUP_TIMEOUT:
            try:
                check_segments_resp = requests.get(segments_url, timeout=3)
            except Exception:
                logger.info(
                    "waiting mooncake store server started, cost_time: %.2f seconds.",
                    time.perf_counter() - start_time,
                )
                time.sleep(3)
                continue

            if check_segments_resp.text == "":
                logger.info(
                    "waiting mooncake store server started, cost_time: %.2f seconds.",
                    time.perf_counter() - start_time,
                )
                time.sleep(3)
                continue

            logger.info("Mooncake store server started successfully.")
            check_result = True
            break

        if not check_result:
            logger.error("Launch mooncake store server timeout")
            raise ValueError("Launch mooncake store server timeout")

    def warmup(self):
        warmup_key = "sglang_mooncake_store_warmup_key" + uuid.uuid4().hex
        warmup_value = bytes(4 * 1024)  # 4 KB
        assert self.store.put(warmup_key, warmup_value) == 0
        assert self.store.is_exist(warmup_key) == 1
        assert self.store.get(warmup_key) == warmup_value

    def register_mem_pool_host(self, mem_pool_host: HostKVCache):
        super().register_mem_pool_host(mem_pool_host)
        assert self.mem_pool_host.layout in [
            "page_first",
            "page_first_direct",
            "page_head",
        ], "mooncake store storage backend only support page first or page first direct layout"
        buffer = self.mem_pool_host.kv_buffer
        try:
            buffer_ptr = buffer.data_ptr()
            buffer_size = buffer.numel() * buffer.element_size()
            ret_code = self.store.register_buffer(buffer_ptr, buffer_size)
            if ret_code:
                logger.error(f"Failed to register buffer, error code: {ret_code}")
                raise RuntimeError(
                    f"Failed to register buffer to Mooncake Store, error code: {ret_code}"
                )
        except TypeError as err:
            logger.error("Failed to register buffer to Mooncake Store: %s", err)
            raise TypeError("Mooncake Store Register Buffer Error.") from err

    def _get_mha_buffer_meta(self, keys, indices):
        ptr_list, element_size_list = self.mem_pool_host.get_page_buffer_meta(indices)
        key_list = []
        for key_ in keys:
            key_list.append(f"{key_}_{self.local_rank}_k")
            key_list.append(f"{key_}_{self.local_rank}_v")
        assert len(key_list) == len(ptr_list)
        return key_list, ptr_list, element_size_list

    def _get_mla_buffer_meta(self, keys, indices):
        ptr_list, element_size_list = self.mem_pool_host.get_page_buffer_meta(indices)
        key_list = []
        for key_ in keys:
            key_list.append(f"{key_}_k")
        assert len(key_list) == len(ptr_list)
        return key_list, ptr_list, element_size_list

    def _batch_preprocess(self, keys, host_indices):
        assert len(keys) > 0
        assert len(keys) == len(host_indices) // self.mem_pool_host.page_size
        if self.is_mla_backend:
            return self._get_mla_buffer_meta(keys, host_indices)
        else:
            return self._get_mha_buffer_meta(keys, host_indices)

    def _batch_postprocess(self, results: List[int], is_set_operate=False):
        """
        refer to https://github.com/kvcache-ai/Mooncake/blob/main/mooncake-store/include/pybind_client.h
        for batch_get_into, results is Vector of integers,
            where each element is the number of bytes read on success, or a negative value on error
        for batch_put_from, results is Vector of integers,
            where each element is 0 on success, or a negative value on error
        """
        if self.is_mla_backend:
            return [k_res == 0 if is_set_operate else k_res > 0 for k_res in results]
        else:
            kv_pairs = zip(results[::2], results[1::2])
            return [
                (
                    (k_res == 0 and v_res == 0)
                    if is_set_operate
                    else (k_res > 0 and v_res > 0)
                )
                for k_res, v_res in kv_pairs
            ]

    def batch_get_v1(
        self,
        keys: List[str],
        host_indices: torch.Tensor,
        extra_info: Optional[HiCacheStorageExtraInfo] = None,
    ) -> List[bool]:
        # Apply extra_backend_tag prefix if available
        if self.extra_backend_tag is not None:
            prefix = self.extra_backend_tag
            keys = [f"{prefix}_{key}" for key in keys]

        key_strs, buffer_ptrs, buffer_sizes = self._batch_preprocess(keys, host_indices)
        get_results = self._get_batch_zero_copy_impl(
            key_strs, buffer_ptrs, buffer_sizes
        )
        return self._batch_postprocess(get_results, is_set_operate=False)

    def batch_set_v1(
        self,
        keys: List[str],
        host_indices: torch.Tensor,
        extra_info: Optional[HiCacheStorageExtraInfo] = None,
    ) -> List[bool]:
        # Apply extra_backend_tag prefix if available
        if self.extra_backend_tag is not None:
            prefix = self.extra_backend_tag
            keys = [f"{prefix}_{key}" for key in keys]

        key_strs, buffer_ptrs, buffer_sizes = self._batch_preprocess(keys, host_indices)
        exist_result = self._batch_exist(key_strs)

        set_keys = []
        set_buffer_ptrs = []
        set_buffer_sizes = []
        set_indices = []
        set_results = [-1] * len(key_strs)
        for i in range(len(key_strs)):
            if exist_result[i] != 1:
                set_keys.append(key_strs[i])
                set_buffer_ptrs.append(buffer_ptrs[i])
                set_buffer_sizes.append(buffer_sizes[i])
                set_indices.append(i)
            else:
                set_results[i] = 0

        # Only set non-existing keys to storage
        if len(set_keys) > 0:
            put_results = self._put_batch_zero_copy_impl(
                set_keys, set_buffer_ptrs, set_buffer_sizes
            )
            for i in range(len(set_indices)):
                set_results[set_indices[i]] = put_results[i]

        return self._batch_postprocess(set_results, is_set_operate=True)

    def set(
        self,
        key,
        value: Optional[Any] = None,
        target_location: Optional[List[int]] = None,
        target_sizes: Optional[List[int]] = None,
    ) -> bool:
        # Only support zero copy set for now
        assert target_location is not None and target_sizes is not None
        exist_result = self._batch_exist([key])
        if exist_result[0] == 1:
            return True
        put_result = self._put_batch_zero_copy_impl(
            [key], [target_location], [target_sizes]
        )
        return put_result[0] == 0

    def batch_set(
        self,
        keys: List[str],
        values: Optional[List[torch.Tensor]] = None,
        target_locations: Optional[List[int]] = None,
        target_sizes: Optional[List[int]] = None,
    ) -> bool:
        # Only support zero copy set for now
        assert target_locations is not None and target_sizes is not None
        assert len(keys) == len(target_locations) == len(target_sizes)

        if len(keys) == 0:
            return False

        for i in range(len(keys)):
            if (
                keys[i] is None
                or target_locations[i] is None
                or target_sizes[i] is None
            ):
                return False

        exist_result = self._batch_exist(keys)
        set_keys = []
        set_target_locations = []
        set_target_sizes = []
        set_indices = []
        for i in range(len(keys)):
            if exist_result[i] != 1:
                set_keys.append(keys[i])
                set_target_locations.append(target_locations[i])
                set_target_sizes.append(target_sizes[i])
                set_indices.append(i)
        # Only set non-existing keys to storage
        put_result = self._put_batch_zero_copy_impl(
            set_keys, set_target_locations, set_target_sizes
        )
        for i in range(len(set_indices)):
            if put_result[i] == 0:
                exist_result[set_indices[i]] = 1

        success_count = 0
        for i in range(len(keys)):
            if exist_result[i] == 0:
                break
            success_count += 1
        # TODO: return the number of consecutive successful operations from the start.
        return success_count == len(keys)

    def get(
        self,
        key,
        target_location: Optional[Any] = None,
        target_sizes: Optional[Any] = None,
    ) -> bool:
        assert target_location is not None and target_sizes is not None
        get_result = self._get_batch_zero_copy_impl(
            [key], [target_location], [target_sizes]
        )
        return get_result[0] >= 0

    def batch_get(
        self,
        keys: List[str],
        target_locations: Optional[Any] = None,
        target_sizes: Optional[Any] = None,
    ) -> int:
        assert len(keys) == len(target_locations) == len(target_sizes)
        if len(keys) == 0:
            return 0
        get_result = self._get_batch_zero_copy_impl(
            keys, target_locations, target_sizes
        )
        if self.is_mla_backend:
            key_multiplier = 1
        else:
            key_multiplier = 2
        for i in range(len(keys)):
            if get_result[i] < 0:
                return i // key_multiplier
        return len(keys) // key_multiplier

    def exists(self, key) -> bool:
        exist_result = self._batch_exist([key])
        return exist_result[0] == 1

    def batch_exists(
        self, keys, extra_info: Optional[HiCacheStorageExtraInfo] = None
    ) -> int:
        if self.is_mla_backend:
            query_keys = [f"{key}_k" for key in keys]
            key_multiplier = 1
        else:
            query_keys = []
            for key in keys:
                query_keys.append(f"{key}_{self.local_rank}_k")
                query_keys.append(f"{key}_{self.local_rank}_v")
            key_multiplier = 2

        exist_result = self._batch_exist(query_keys)
        for i in range(len(query_keys)):
            if exist_result[i] != 1:
                return i // key_multiplier
        return len(query_keys) // key_multiplier

    def close(self):
        # MooncakeDistributedStore will automatically call the destructor, so
        # it is unnecessary to close it manually.
        pass

    def clear(self) -> None:
        self.store.remove_all()

    def _put_batch_zero_copy_impl(
        self, key_strs: List[str], buffer_ptrs: List[int], buffer_sizes: List[int]
    ) -> List[int]:
        return self.store.batch_put_from(key_strs, buffer_ptrs, buffer_sizes)

    def _get_batch_zero_copy_impl(
        self, key_strs: List[str], buffer_ptrs: List[int], buffer_sizes: List[int]
    ) -> List[int]:
        return self.store.batch_get_into(key_strs, buffer_ptrs, buffer_sizes)

    def _batch_exist(self, key_strs: List[str]) -> List[int]:
        return self.store.batch_is_exist(key_strs)<|MERGE_RESOLUTION|>--- conflicted
+++ resolved
@@ -169,21 +169,13 @@
             global_segment_size=_parse_global_segment_size(
                 envs.MOONCAKE_GLOBAL_SEGMENT_SIZE.get()
             ),
-<<<<<<< HEAD
-            protocol=envs.MOONCAKE_PROTOCOL.value,
-            device_name=envs.MOONCAKE_DEVICE.value,
-            master_server_address=envs.MOONCAKE_MASTER.value,
-            master_metrics_port=envs.MOONCAKE_MASTER_METRICS_PORT.value,
-            check_server=envs.MOONCAKE_CHECK_SERVER.value,
-            standalone_storage=envs.MOONCAKE_STANDALONE_STORAGE.value,
-            client_server_address=envs.MOONCAKE_CLIENT.value,
-=======
             protocol=envs.MOONCAKE_PROTOCOL.get(),
             device_name=envs.MOONCAKE_DEVICE.get(),
             master_server_address=envs.MOONCAKE_MASTER.get(),
             master_metrics_port=envs.MOONCAKE_MASTER_METRICS_PORT.get(),
             check_server=envs.MOONCAKE_CHECK_SERVER.get(),
->>>>>>> 828dec1c
+            standalone_storage=envs.MOONCAKE_STANDALONE_STORAGE.get(),
+            client_server_address=envs.MOONCAKE_CLIENT.get(),
         )
 
     @staticmethod
