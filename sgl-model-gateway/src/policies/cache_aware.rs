--- conflicted
+++ resolved
@@ -419,55 +419,29 @@
                 // Update the tree with this request (use worker URL directly, no allocation)
                 tree.insert(text, workers[idx].url());
 
-<<<<<<< HEAD
-                    // Sync insert operation to mesh if enabled (no-op if mesh is not enabled)
-                    if let Some(ref mesh_sync) = self.mesh_sync {
-                        use crate::mesh::tree_ops::TreeInsertOp;
-                        let op = TreeOperation::Insert(TreeInsertOp {
-                            text: text.to_string(),
-                            tenant: selected_url.clone(),
-                        });
-                        let mesh_model_id = Self::normalize_mesh_model_id(model_id);
-                        if let Err(e) = mesh_sync.sync_tree_operation(mesh_model_id.to_string(), op)
-                        {
-                            warn!("Failed to sync tree insert operation to mesh: {}", e);
-                        }
-                    }
-
-                    // Increment processed counter
-                    workers[selected_idx].increment_processed();
-
-                    return Some(selected_idx);
-                }
-            } else {
-                // Selected worker no longer exists, remove it from tree
-                tree.remove_tenant(&selected_url);
-                debug!("Removed stale worker {} from cache tree", selected_url);
+                // Increment processed counter
+                workers[idx].increment_processed();
+
+                return Some(idx);
+            }
+
+            // Selected worker no longer exists or unhealthy, remove stale tenant from tree
+            if match_rate > self.config.cache_threshold {
+                let tenant_url: &str = &result.tenant;
+                tree.remove_tenant(tenant_url);
+                debug!("Removed stale worker {} from cache tree", tenant_url);
 
                 // Sync removal to mesh if enabled (no-op if mesh is not enabled)
                 if let Some(ref mesh_sync) = self.mesh_sync {
                     use crate::mesh::tree_ops::TreeRemoveOp;
                     let op = TreeOperation::Remove(TreeRemoveOp {
-                        tenant: selected_url.clone(),
+                        tenant: tenant_url.to_string(),
                     });
                     let mesh_model_id = Self::normalize_mesh_model_id(model_id);
                     if let Err(e) = mesh_sync.sync_tree_operation(mesh_model_id.to_string(), op) {
                         warn!("Failed to sync tree remove operation to mesh: {}", e);
                     }
                 }
-=======
-                // Increment processed counter
-                workers[idx].increment_processed();
-
-                return Some(idx);
-            }
-
-            // Selected worker no longer exists or unhealthy, remove stale tenant from tree
-            if match_rate > self.config.cache_threshold {
-                let tenant_url: &str = &result.tenant;
-                tree.remove_tenant(tenant_url);
-                debug!("Removed stale worker {} from cache tree", tenant_url);
->>>>>>> 5ed384d0
             }
 
             // Fallback to first healthy worker
